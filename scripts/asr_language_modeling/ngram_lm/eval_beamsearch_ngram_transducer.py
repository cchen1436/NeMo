--- conflicted
+++ resolved
@@ -298,7 +298,6 @@
             )
     else:
 
-<<<<<<< HEAD
         @contextlib.contextmanager
         def default_autocast():
             yield
@@ -314,8 +313,6 @@
 
             autocast = default_autocast
 
-=======
->>>>>>> 23c7de1b
         # manual calculation of encoder_embeddings
         with torch.amp.autocast(asr_model.device.type, enabled=cfg.use_amp):
             with torch.no_grad():
