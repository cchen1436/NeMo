# Copyright (c) 2021, NVIDIA CORPORATION.  All rights reserved.
# Copyright 2015 and onwards Google, Inc.
#
# Licensed under the Apache License, Version 2.0 (the "License");
# you may not use this file except in compliance with the License.
# You may obtain a copy of the License at
#
#     http://www.apache.org/licenses/LICENSE-2.0
#
# Unless required by applicable law or agreed to in writing, software
# distributed under the License is distributed on an "AS IS" BASIS,
# WITHOUT WARRANTIES OR CONDITIONS OF ANY KIND, either express or implied.
# See the License for the specific language governing permissions and
# limitations under the License.
from __future__ import annotations  # necessary for lazy types evaluation

import os
import shutil
import tarfile
import tempfile
import uuid
from contextlib import contextmanager
from typing import Callable, Generator, Optional, Set, Union

import torch
from lightning.pytorch.trainer.trainer import Trainer
from omegaconf import DictConfig, OmegaConf
from omegaconf.omegaconf import open_dict

from nemo.core import classes as nemo_classes  # to avoid circular import do not import ModelPT directly
from nemo.utils import logging, model_utils
from nemo.utils.app_state import AppState
from nemo.utils.get_rank import is_global_rank_zero
from nemo.utils.model_utils import inject_model_parallel_rank
from nemo.utils.secure import torch_load, torch_save


class SaveRestoreConnector:
    def __init__(self) -> None:
        self._model_config_yaml = "model_config.yaml"
        self._model_weights_ckpt = "model_weights.ckpt"
        self._model_extracted_dir = None
        self._pack_nemo_file = True

    def save_to(self, model: "nemo_classes.ModelPT", save_path: str, safe: bool = False):
        """
        Saves model instance (weights and configuration) into .nemo file.
        You can use "restore_from" method to fully restore instance from .nemo file.

        .nemo file is an archive (tar.gz) with the following:
            model_config.yaml - model configuration in .yaml format. You can deserialize this into cfg argument for model's constructor
            model_wights.ckpt - model checkpoint

        Args:
            model: ModelPT object to be saved.
            save_path: Path to .nemo file where model instance should be saved
            safe: Boolean value, when safe=True pytorch state dictionaries will not be allowed to load,
                  and only safetensors will be allowed

        Returns:
            str: Path to .nemo file where model instance was saved (same as save_path argument) or None if not rank 0
                The path can be a directory if the flag `pack_nemo_file` is set to False.
        """

        if is_global_rank_zero():
            with tempfile.TemporaryDirectory() as tmpdir:
                config_yaml = os.path.join(tmpdir, self.model_config_yaml)
                model_weights = os.path.join(tmpdir, self.model_weights_ckpt)
                model.to_config_file(path2yaml_file=config_yaml)
                # update subconfigs, if there are child model, since child model can change its config
                self._update_subconfigs(model, path2yaml_file=config_yaml)
                if model.has_native_or_submodules_artifacts():
                    self._handle_artifacts(model, nemo_file_folder=tmpdir)
                    # We should not update self._cfg here - the model can still be in use
                    self._update_artifact_paths(model, path2yaml_file=config_yaml)
                self._save_state_dict_to_disk(model.state_dict(), model_weights, safe=safe)

                # Check if we are packing the folder into a nemo file
                if self.pack_nemo_file:
                    self._make_nemo_file_from_folder(filename=save_path, source_dir=tmpdir)
                else:
                    # Get the folder path from the save_path and move all values inside the tmpdir to the folder
                    folder_path = os.path.dirname(save_path)

                    for file in os.listdir(tmpdir):
                        shutil.move(os.path.join(tmpdir, file), folder_path)
        else:
            return

    def load_config_and_state_dict(
        self,
        calling_cls,
        restore_path: str,
        override_config_path: Optional[Union[OmegaConf, str]] = None,
        map_location: Optional[torch.device] = None,
        strict: bool = True,
        return_config: bool = False,
        trainer: Trainer = None,
        validate_access_integrity: bool = True,
        safe: bool = False,
    ):
        """
        Restores model instance (weights and configuration) into .nemo file

        Args:
            restore_path: path to .nemo file from which model should be instantiated
            override_config_path: path to a yaml config that will override the internal
                config file or an OmegaConf / DictConfig object representing the model config.
            map_location: Optional torch.device() to map the instantiated model to a device.
                By default (None), it will select a GPU if available, falling back to CPU otherwise.
            strict: Passed to load_state_dict. By default True
            return_config: If set to true, will return just the underlying config of the restored
                model as an OmegaConf DictConfig object without instantiating the model.
            safe: Boolean value, when safe=True pytorch state dictionaries will not be allowed to load,
                  and only safetensors will be allowed
        Example:
            ```
            model = nemo.collections.asr.models.EncDecCTCModel.restore_from('asr.nemo')
            assert isinstance(model, nemo.collections.asr.models.EncDecCTCModel)
            ```

        Returns:
            An instance of type cls or its underlying config (if return_config is set).
        """
        # Get path where the command is executed - the artifacts will be "retrieved" there
        # (original .nemo behavior)
        cwd = os.getcwd()

        if map_location is None:
            if torch.cuda.is_available():
                map_location = torch.device('cuda')
            else:
                map_location = torch.device('cpu')

        app_state = AppState()
        with tempfile.TemporaryDirectory() as tmpdir:
            try:
                # Check if self.model_extracted_dir is set, and is a valid path
                if self.model_extracted_dir is not None and os.path.isdir(self.model_extracted_dir):
                    # Log that NeMo will use the provided `model_extracted_dir`
                    logging.info(
                        f"Restoration will occur within pre-extracted directory : " f"`{self.model_extracted_dir}`."
                    )

                    # Override `tmpdir` above with the pre-extracted `model_extracted_dir`
                    tmpdir = self.model_extracted_dir

                else:
                    # Extract the nemo file into the temporary directory
                    filter_fn = None
                    if return_config:
                        filter_fn = lambda name: '.yaml' in name
                    members = self._filtered_tar_info(restore_path, filter_fn=filter_fn)
                    self._unpack_nemo_file(path2file=restore_path, out_folder=tmpdir, members=members)

                # Change current working directory to
                os.chdir(tmpdir)
                if override_config_path is None:
                    config_yaml = self.model_config_yaml
                else:
                    # can be str path or OmegaConf / DictConfig object
                    config_yaml = override_config_path
                if not isinstance(config_yaml, (OmegaConf, DictConfig)):
                    conf = OmegaConf.load(config_yaml)
                else:
                    conf = config_yaml
                    if override_config_path is not None:
                        # Resolve the override config
                        conf = OmegaConf.to_container(conf, resolve=True)
                        conf = OmegaConf.create(conf)
                # If override is top level config, extract just `model` from it
                if 'model' in conf:
                    conf = conf.model

                if return_config:
                    instance = conf
                    return instance
                else:
                    if app_state.model_parallel_size is not None and app_state.model_parallel_size > 1:
                        model_weights = self._inject_model_parallel_rank_for_ckpt(tmpdir, self.model_weights_ckpt)
                    else:
                        model_weights = os.path.join(tmpdir, self.model_weights_ckpt)
                OmegaConf.set_struct(conf, True)
                os.chdir(cwd)
                # get the class
                calling_cls._set_model_restore_state(is_being_restored=True, folder=tmpdir)
                instance = calling_cls.from_config_dict(config=conf, trainer=trainer)
                instance = instance.to(map_location)
                # add load_state_dict override
                if app_state.model_parallel_size is not None and app_state.model_parallel_size > 1:
                    model_weights = self._inject_model_parallel_rank_for_ckpt(tmpdir, self.model_weights_ckpt)
                state_dict = self._load_state_dict_from_disk(model_weights, map_location=map_location, safe=safe)
            finally:
                os.chdir(cwd)

        return (conf, instance, state_dict)

    def modify_state_dict(self, conf, state_dict):
        """
        Utility method that allows to modify the state dict before loading parameters into a model.
        Args:
            conf: A model level OmegaConf object.
            state_dict: The state dict restored from the checkpoint.
        Returns:
            A potentially modified state dict.
        """

        # NOTE and TODO (sandeepsub) This is duplicated across save_restore_connector and nlp_save_restore_connector. This shouldn't be here.
        if conf.get('megatron_amp_O2', False):
            new_state_dict = {}
            for key in state_dict.keys():
                new_key = key.replace('model.', 'model.module.', 1)
                new_state_dict[new_key] = state_dict[key]
            state_dict = new_state_dict
        return state_dict

    def load_instance_with_state_dict(self, instance, state_dict, strict):
        """
        Utility method that loads a model instance with the (potentially modified) state dict.

        Args:
            instance: ModelPT subclass instance.
            state_dict: The state dict (which may have been modified)
            strict: Bool, whether to perform strict checks when loading the state dict.
        """
        instance.load_state_dict(state_dict, strict=strict)
        instance._set_model_restore_state(is_being_restored=False)

    def restore_from(
        self,
        calling_cls,
        restore_path: str,
        override_config_path: Optional[Union[OmegaConf, str]] = None,
        map_location: Optional[torch.device] = None,
        strict: bool = True,
        return_config: bool = False,
        trainer: Trainer = None,
        validate_access_integrity: bool = True,
        safe: bool = False,
    ):
        """
        Restores model instance (weights and configuration) into .nemo file

        Args:
            restore_path: path to .nemo file from which model should be instantiated
            override_config_path: path to a yaml config that will override the internal
                config file or an OmegaConf / DictConfig object representing the model config.
            map_location: Optional torch.device() to map the instantiated model to a device.
                By default (None), it will select a GPU if available, falling back to CPU otherwise.
            strict: Passed to load_state_dict. By default True
            return_config: If set to true, will return just the underlying config of the restored
                model as an OmegaConf DictConfig object without instantiating the model.
            trainer: An optional Trainer object, passed to the model constructor.
            safe: Boolean value, when safe=True pytorch state dictionaries will not be allowed to load,
                  and only safetensors will be allowed
        Example:
            ```
            model = nemo.collections.asr.models.EncDecCTCModel.restore_from('asr.nemo')
            assert isinstance(model, nemo.collections.asr.models.EncDecCTCModel)
            ```

        Returns:
            An instance of type cls or its underlying config (if return_config is set).
        """
        # Get path where the command is executed - the artifacts will be "retrieved" there
        # (original .nemo behavior)
        loaded_params = self.load_config_and_state_dict(
            calling_cls,
            restore_path,
            override_config_path,
            map_location,
            strict,
            return_config,
            trainer,
            validate_access_integrity,
            safe=safe,
        )
        if not isinstance(loaded_params, tuple) or return_config is True:
            return loaded_params
        conf, instance, state_dict = loaded_params
        state_dict = self.modify_state_dict(conf, state_dict)
        self.load_instance_with_state_dict(instance, state_dict, strict)
        logging.info(f'Model {instance.__class__.__name__} was successfully restored from {restore_path}.')
        return instance

    def extract_state_dict_from(
        self, restore_path: str, save_dir: str, split_by_module: bool = False, safe: bool = False
    ):
        """
        Extract the state dict(s) from a provided .nemo tarfile and save it to a directory.

        Args:
            restore_path: path to .nemo file from which state dict(s) should be extracted
            save_dir: directory in which the saved state dict(s) should be stored
            split_by_module: bool flag, which determins whether the output checkpoint should
                be for the entire Model, or the individual module's that comprise the Model
            safe: Boolean value, when safe=True pytorch state dictionaries will not be allowed to load,
                and only safetensors will be allowed

        Example:
            To convert the .nemo tarfile into a single Model level PyTorch checkpoint
            ::
            state_dict = nemo.collections.asr.models.EncDecCTCModel.extract_state_dict_from('asr.nemo', './asr_ckpts')


            To restore a model from a Model level checkpoint
            ::
            model = nemo.collections.asr.models.EncDecCTCModel(cfg)  # or any other method of restoration
            import safetensors.torch as storch
            model.load_state_dict(storch.load("./asr_ckpts/model_weights.ckpt"))


            To convert the .nemo tarfile into multiple Module level PyTorch checkpoints
            ::
            state_dict = nemo.collections.asr.models.EncDecCTCModel.extract_state_dict_from('asr.nemo', './asr_ckpts', split_by_module=True)


            To restore a module from a Module level checkpoint
            ::
            model = nemo.collections.asr.models.EncDecCTCModel(cfg)  # or any other method of restoration

            # load the individual components
            import safetensors.torch as storch
            model.preprocessor.load_state_dict(storch.load("./asr_ckpts/preprocessor.ckpt"))
            model.encoder.load_state_dict(storch.load("./asr_ckpts/encoder.ckpt"))
            model.decoder.load_state_dict(storch.load("./asr_ckpts/decoder.ckpt"))


        Returns:
            The state dict that was loaded from the original .nemo checkpoint
        """

        cwd = os.getcwd()

        save_dir = os.path.abspath(save_dir)
        if not os.path.exists(save_dir):
            os.makedirs(save_dir, exist_ok=True)

        with tempfile.TemporaryDirectory() as tmpdir:
            try:
                self._unpack_nemo_file(path2file=restore_path, out_folder=tmpdir)
                os.chdir(tmpdir)
                model_weights = os.path.join(tmpdir, self.model_weights_ckpt)
                state_dict = self._load_state_dict_from_disk(model_weights, safe=safe)

                if not split_by_module:
                    filepath = os.path.join(save_dir, self.model_weights_ckpt)
                    self._save_state_dict_to_disk(state_dict, filepath, safe=safe)

                else:
                    key_set = set([key.split(".")[0] for key in state_dict.keys()])
                    for primary_key in key_set:
                        inner_keys = [key for key in state_dict.keys() if key.split(".")[0] == primary_key]
                        state_dict_subset = {
                            ".".join(inner_key.split(".")[1:]): state_dict[inner_key] for inner_key in inner_keys
                        }
                        filepath = os.path.join(save_dir, f"{primary_key}.ckpt")
                        self._save_state_dict_to_disk(state_dict_subset, filepath, safe=safe)

                logging.info(f'Checkpoints from {restore_path} were successfully extracted into {save_dir}.')
            finally:
                os.chdir(cwd)

        return state_dict

    def register_artifact(self, model, config_path: str, src: str, verify_src_exists: bool = True):
        """
        Register model artifacts with this function. These artifacts (files) will be included inside .nemo file
        when model.save_to("mymodel.nemo") is called.

        How it works:

        1. It always returns existing absolute path which can be used during Model constructor call
            EXCEPTION: src is None or "" in which case nothing will be done and src will be returned
        2. It will add (config_path, model_utils.ArtifactItem()) pair to self.artifacts

            .. code-block::

              If "src" is local existing path:
                  then it will be returned in absolute path form
              elif "src" starts with "nemo_file:unique_artifact_name":
                  .nemo will be untarred to a temporary folder location and an actual existing path will be returned
              else:
                  an error will be raised.

        WARNING: use .register_artifact calls in your models' constructors.
        The returned path is not guaranteed to exist after you have exited your model's constructor.

        Args:
            model: ModelPT object to register artifact for.
            config_path (str): Artifact key. Usually corresponds to the model config.
            src (str): Path to artifact.
            verify_src_exists (bool): If set to False, then the artifact is optional and register_artifact will return
                None even if src is not found. Defaults to True.

        Returns:
            str: If src is not None or empty it always returns absolute path which is guaranteed to exists during model
                instance life
        """
        app_state = AppState()

        artifact_item = model_utils.ArtifactItem()

        # This is for backward compatibility, if the src objects exists simply inside of the tarfile
        # without its key having been overriden, this pathway will be used.
        src_obj_name = os.path.basename(src)
        if app_state.nemo_file_folder is not None:
            src_obj_path = os.path.abspath(os.path.join(app_state.nemo_file_folder, src_obj_name))
        else:
            src_obj_path = src_obj_name

        # src is a local existing path - register artifact and return exact same path for usage by the model
        if os.path.exists(os.path.abspath(src)):
            return_path = os.path.abspath(src)
            artifact_item.path_type = model_utils.ArtifactPathType.LOCAL_PATH

        # this is the case when artifact must be retried from the nemo file
        # we are assuming that the location of the right nemo file is available from _MODEL_RESTORE_PATH
        elif src.startswith("nemo:"):
            return_path = os.path.abspath(os.path.join(app_state.nemo_file_folder, src[5:]))
            artifact_item.path_type = model_utils.ArtifactPathType.TAR_PATH

        # backward compatibility implementation
        elif os.path.exists(src_obj_path):
            return_path = src_obj_path
            artifact_item.path_type = model_utils.ArtifactPathType.TAR_PATH
        else:
            if verify_src_exists:
                raise FileNotFoundError(
                    f"src path does not exist or it is not a path in nemo file. src value I got was: {src}. Absolute: {os.path.abspath(src)}"
                )
            else:
                # artifact is optional and we simply return None
                logging.warning(
                    f"src path does not exist or it is not a path in nemo file. src value I got was: {src}. Absolute: {os.path.abspath(src)}"
                )
                return None

        assert os.path.exists(return_path)

        artifact_item.path = os.path.abspath(src)
        model.artifacts[config_path] = artifact_item
        # we were called by ModelPT
        if hasattr(model, "cfg"):
            with open_dict(model._cfg):
                OmegaConf.update(model.cfg, config_path, return_path)
        return return_path

    def _handle_artifacts(self, model, nemo_file_folder):
        tarfile_artifacts = []
        app_state = AppState()

        # aggregate artifacts from self and all children recursively
        artifacts_containers = []
        for _, config_path, module in model.named_nemo_modules():
            if module.has_artifacts():  # NeMo model with artifacts
                artifacts_containers.append((config_path, module.artifacts))

        if len(artifacts_containers) > 0 and (not hasattr(model, "artifacts") or model.artifacts is None):
            # model has no artifacts, but submodules have some
            model.artifacts = dict()
        for config_path, artifacts in artifacts_containers:
            for subconf_path, artiitem in artifacts.items():
                conf_path = f"{config_path}.{subconf_path}" if config_path else f"{subconf_path}"
                if artiitem.path_type == model_utils.ArtifactPathType.LOCAL_PATH:
                    if not os.path.exists(artiitem.path):
                        raise FileNotFoundError(f"Artifact {conf_path} not found at location: {artiitem.path}")

                    # Generate new uniq artifact name and copy it to nemo_file_folder
                    # Note uuid.uuid4().hex is guaranteed to be 32 character long
                    artifact_base_name = os.path.basename(artiitem.path)
                    artifact_uniq_name = f"{uuid.uuid4().hex}_{artifact_base_name}"
                    shutil.copy2(artiitem.path, os.path.join(nemo_file_folder, artifact_uniq_name))

                    # Update artifacts registry
                    artiitem.hashed_path = "nemo:" + artifact_uniq_name
                    model.artifacts[conf_path] = artiitem

                elif artiitem.path_type == model_utils.ArtifactPathType.TAR_PATH:
                    # process all tarfile artifacts in one go, so preserve key-value pair
                    tarfile_artifacts.append((conf_path, artiitem))
                    if subconf_path:  # artifact from submodule
                        model.artifacts[conf_path] = artiitem

                else:
                    raise ValueError(f"Directly referencing artifacts from other nemo files isn't supported yet")

        # Process current tarfile artifacts by unpacking the previous tarfile and extract the artifacts
        # that are currently required.
        # artifacts can be native (from the model itself) and from submodules
        restoration_paths: Set[str] = set()  # model + submodules restoration paths, handle only unique paths
        model_metadata = app_state.get_model_metadata_from_guid(model.model_guid)
        if model_metadata.restoration_path is not None:
            restoration_paths.add(model_metadata.restoration_path)
        # aggregate restoration paths for all submodules recursively
        for module in model.modules():
            if isinstance(module, nemo_classes.ModelPT):  # if NeMo model
                submodule_restoration_path = app_state.get_model_metadata_from_guid(module.model_guid).restoration_path
                if submodule_restoration_path is not None:
                    restoration_paths.add(submodule_restoration_path)
        if len(tarfile_artifacts) > 0 and len(restoration_paths) == 0:
            # TODO: see cases when this can occur, and if we can fix them
            logging.warning("Model contains registered artifacts, but no restoration paths found")
        if len(tarfile_artifacts) > 0 and len(restoration_paths) > 0:

            def check_artifact_and_query_basename_match(query_path: str) -> bool:
                for _, artiitem in tarfile_artifacts:
                    # Get basename and copy it to nemo_file_folder
                    if 'nemo:' in artiitem.path:
                        artifact_base_name = artiitem.path.split('nemo:')[1]
                    else:
                        artifact_base_name = os.path.basename(artiitem.path)

                    if artifact_base_name == os.path.basename(query_path):
                        return True
                return False

            artifact_rel_paths = {}
            for path in restoration_paths:
                if self.model_extracted_dir:
                    artifact_rel_paths[path] = self._filtered_recursive_walk(
                        path, filter_fn=check_artifact_and_query_basename_match
                    )
                else:
                    artifact_rel_paths[path] = self._filtered_tar_info(
                        path, filter_fn=check_artifact_and_query_basename_match
                    )
            # Need to step into nemo archive to extract file
            # Get path where the command is executed - the artifacts will be "retrieved" there
            # (original .nemo behavior)
            cwd = os.getcwd()
            # Step into the nemo archive to try and find the file
            # TemporaryDirectory context must always be outer to try-catch chdir otherwise it crashes on Windows
            with tempfile.TemporaryDirectory() as archive_dir:
                try:
                    # unpack artifacts from all restorations paths (nemo checkpoints)
                    # in nemo checkpoints all resources contain hash in name, so there should be no collisions
                    for path in restoration_paths:
                        if self.model_extracted_dir:
                            for rel_path in artifact_rel_paths[path]:
                                shutil.copy2(src=rel_path, dst=archive_dir)
                        else:
                            self._unpack_nemo_file(
                                path2file=path, out_folder=archive_dir, members=artifact_rel_paths[path]
                            )
                    os.chdir(archive_dir)
                    for conf_path, artiitem in tarfile_artifacts:
                        # Get basename and copy it to nemo_file_folder
                        if 'nemo:' in artiitem.path:
                            artifact_base_name = artiitem.path.split('nemo:')[1]
                        else:
                            artifact_base_name = os.path.basename(artiitem.path)
                        # no need to hash here as we are in tarfile_artifacts which are already hashed
                        artifact_uniq_name = artifact_base_name
                        shutil.copy2(artifact_base_name, os.path.join(nemo_file_folder, artifact_uniq_name))

                        # Update artifacts registry
                        new_artiitem = model_utils.ArtifactItem()
                        new_artiitem.path = "nemo:" + artifact_uniq_name
                        new_artiitem.path_type = model_utils.ArtifactPathType.TAR_PATH
                        model.artifacts[conf_path] = new_artiitem
                finally:
                    # change back working directory
                    os.chdir(cwd)

    @staticmethod
    def _update_subconfigs(model: "nemo_classes.ModelPT", path2yaml_file):
        """
        Update subconfigs of the model if ModelPT has submodules
        Should be called before updating artifacts paths
        """
        if not model.has_nemo_submodules():
            # no submodules => nothing to update
            return
        conf = OmegaConf.load(path2yaml_file)
        # update subconfigs for all children recoursively
        # parent configs updated before children
        for _, conf_path, submodule in model.named_nemo_modules():
            if not conf_path:  # self
                continue
            OmegaConf.update(conf, conf_path, submodule.cfg)
        with open(path2yaml_file, 'w', encoding='utf-8') as fout:
            OmegaConf.save(config=conf, f=fout, resolve=True)

    def _update_artifact_paths(self, model, path2yaml_file):
        if hasattr(model, "artifacts") and model.artifacts is not None and len(model.artifacts) > 0:
            conf = OmegaConf.load(path2yaml_file)
            for conf_path, item in model.artifacts.items():
                if item.hashed_path is None:
                    OmegaConf.update(conf, conf_path, item.path)
                else:
                    OmegaConf.update(conf, conf_path, item.hashed_path)
            with open(path2yaml_file, 'w', encoding='utf-8') as fout:
                OmegaConf.save(config=conf, f=fout, resolve=True)

    def _inject_model_parallel_rank_for_ckpt(self, dirname, basename):
        model_weights = os.path.join(dirname, basename)
        model_weights = inject_model_parallel_rank(model_weights)
        return model_weights

    @staticmethod
    def _make_nemo_file_from_folder(filename, source_dir):
        dirname = os.path.dirname(filename)
        os.makedirs(dirname, exist_ok=True)
        with tarfile.open(filename, "w:") as tar:
            tar.add(source_dir, arcname=".")

    @staticmethod
    def _is_safe_path(member, extract_to):
        # Check for path traversal characters or absolute paths
        member_path = os.path.normpath(member.name)
        # Ensure the path does not start with a slash or contain ".." after normalization
        if os.path.isabs(member_path) or ".." in member_path.split(os.sep):
            return False
        # Construct the full path where the member would be extracted
        full_path = os.path.join(extract_to, member_path)
        # Ensure the member would be extracted within the intended directory
        if os.path.commonprefix([full_path, extract_to]) != extract_to:
            return False
        # Check if the member is a symbolic link
        if member.issym() or member.islnk():
            return False
        return True

    @staticmethod
    def _safe_extract(tar, out_folder: str, members=None):
        extract_to = os.path.realpath(out_folder)
        if members is None:
            members = tar.getmembers()
        for member in members:
            if SaveRestoreConnector._is_safe_path(member, extract_to):
                tar.extract(member, extract_to)
            else:
                logging.warning(f"Skipping potentially unsafe member: {member.name}")

    @staticmethod
    def _filtered_tar_info(tar_path: str, filter_fn: Optional[Callable[[str], bool]] = None) -> list[tarfile.TarInfo]:
        """
        Returns the members of the tarball filtered by a function
        """
        with SaveRestoreConnector._tar_open(tar_path) as tar:
            members = tar.getmembers()
            if filter_fn is None:
                return members

            return [x for x in members if filter_fn(x.name)]

    @staticmethod
    def _filtered_recursive_walk(path: str, filter_fn: Optional[Callable[[str], bool]] = None) -> list[str]:
        """
        Returns the result of recursive walking a path and filtering each element
        """
        if not os.path.isdir(path):
            raise NotADirectoryError(f"Expected {path=} to be a directory")

        filtered_rel_paths = []
        for root, _, files in os.walk(path):
            for f in files:
                full_rel_path = os.path.join(root, f)
                if filter_fn is None or filter_fn(full_rel_path):
                    filtered_rel_paths.append(full_rel_path)
        return filtered_rel_paths

    @staticmethod
    @contextmanager
    def _tar_open(path2file: str) -> Generator[tarfile.TarFile, None, None]:
        if not os.path.exists(path2file):
            raise FileNotFoundError(f"{path2file} does not exist")

        # we start with an assumption of uncompressed tar,
        # which should be true for versions 1.7.0 and above
        tar_header = "r:"
        try:
            tar_test = tarfile.open(path2file, tar_header)
            tar_test.close()
        except tarfile.ReadError:
            # can be older checkpoint => try compressed tar
            tar_header = "r:gz"

        tar = tarfile.open(path2file, tar_header)
        try:
            yield tar
        finally:
            tar.close()

    @staticmethod
    def _unpack_nemo_file(path2file: str, out_folder: str, members: Optional[list[str]] = None) -> str:
        with SaveRestoreConnector._tar_open(path2file) as tar:
            if members is None:
                SaveRestoreConnector._safe_extract(tar, out_folder)
            else:
                SaveRestoreConnector._safe_extract(tar, out_folder, members)
        return out_folder

    @staticmethod
    def _save_state_dict_to_disk(state_dict, filepath, safe=False):
        torch_save(state_dict, filepath, safe=safe)

    @staticmethod
<<<<<<< HEAD
    def _load_state_dict_from_disk(model_weights, map_location=None, safe=False):
        return torch_load(model_weights, map_location='cpu', safe=safe)
=======
    def _load_state_dict_from_disk(model_weights, map_location=None):
        return torch.load(model_weights, map_location='cpu', weights_only=False)
>>>>>>> 2f66adaf

    @property
    def model_config_yaml(self) -> str:
        return self._model_config_yaml

    @model_config_yaml.setter
    def model_config_yaml(self, path: str):
        self._model_config_yaml = path

    @property
    def model_weights_ckpt(self) -> str:
        return self._model_weights_ckpt

    @model_weights_ckpt.setter
    def model_weights_ckpt(self, path: str):
        self._model_weights_ckpt = path

    @property
    def model_extracted_dir(self) -> Optional[str]:
        return self._model_extracted_dir

    @model_extracted_dir.setter
    def model_extracted_dir(self, path: Optional[str]):
        self._model_extracted_dir = path

    @property
    def pack_nemo_file(self) -> bool:
        return self._pack_nemo_file

    @pack_nemo_file.setter
    def pack_nemo_file(self, save_nemo_file: bool):
        self._pack_nemo_file = save_nemo_file<|MERGE_RESOLUTION|>--- conflicted
+++ resolved
@@ -697,13 +697,8 @@
         torch_save(state_dict, filepath, safe=safe)
 
     @staticmethod
-<<<<<<< HEAD
     def _load_state_dict_from_disk(model_weights, map_location=None, safe=False):
-        return torch_load(model_weights, map_location='cpu', safe=safe)
-=======
-    def _load_state_dict_from_disk(model_weights, map_location=None):
-        return torch.load(model_weights, map_location='cpu', weights_only=False)
->>>>>>> 2f66adaf
+        return torch_load(model_weights, map_location='cpu', weights_only=False, safe=safe)
 
     @property
     def model_config_yaml(self) -> str:
