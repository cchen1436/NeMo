# Copyright (c) 2024, NVIDIA CORPORATION.  All rights reserved.
#
# Licensed under the Apache License, Version 2.0 (the "License");
# you may not use this file except in compliance with the License.
# You may obtain a copy of the License at
#
#     http://www.apache.org/licenses/LICENSE-2.0
#
# Unless required by applicable law or agreed to in writing, software
# distributed under the License is distributed on an "AS IS" BASIS,
# WITHOUT WARRANTIES OR CONDITIONS OF ANY KIND, either express or implied.
# See the License for the specific language governing permissions and
# limitations under the License.

from copy import deepcopy
import time
from typing import Any, Dict, Literal, Optional

import fiddle as fdl
import lightning.pytorch as pl
from lightning.pytorch.utilities.types import EVAL_DATALOADERS, TRAIN_DATALOADERS
from megatron.core import parallel_state
from megatron.energon import WorkerConfig, get_savable_loader, get_train_dataset
from torch.utils.data import DataLoader
from typing_extensions import Self

from nemo.collections.multimodal.data.energon.config import MultiModalSampleConfig
from nemo.collections.multimodal.data.energon.task_encoder import MultiModalTaskEncoder
from nemo.lightning.io.mixin import IOMixin, serialization, track_io
from nemo.lightning.pytorch.plugins import MegatronDataSampler
from nemo.utils import logging


class EnergonMultiModalDataModule(pl.LightningDataModule, IOMixin):
    """
    A PyTorch Lightning DataModule for handling multimodal datasets with images and text.

    This data module is designed to work with multimodal datasets that involve both images and text.
    It provides a seamless interface to load training and validation data, manage batching, and handle
    the state of the data pipeline across training epochs. The module integrates with the Megatron-Energon
    framework for efficient data handling in large-scale distributed training.

    Attributes:
    path (str): Path to the energon dataset.
    tokenizer (Tokenizer): The tokenizer used for processing text.
    image_processor (ImageProcessor): The image processor used for preprocessing images.
    seq_length (int): The maximum sequence length for tokenized text.
    micro_batch_size (int): The batch size for training and validation.
    num_workers (int): Number of workers for data loading.
    pin_memory (bool): Whether to pin memory in the DataLoader.
    multimodal_sample_config (MultiModalSampleConfig): Configuration object for multimodal samples.
    task_encoder (MultiModalTaskEncoder): Encoder responsible for encoding and batching samples.
    init_global_step (int): The initial global step for the trainer, used for resuming training.
    data_sampler (SequentialMegatronSampler): Sampler responsible for generating sequential samples.
    train_dataloader_object (Optional): The DataLoader object for training data.
    val_dataloader_object (Optional): The DataLoader object for validation data.
    """

    def __init__(
        self,
        path: str,
        tokenizer,
        image_processor,
        seq_length: int = 2048,
        micro_batch_size: int = 1,
        global_batch_size: int = 1,
        num_workers: int = 1,
        pin_memory: bool = True,
        multimodal_sample_config: Optional[MultiModalSampleConfig] = MultiModalSampleConfig(),
        task_encoder: Optional[MultiModalTaskEncoder] = None,
        decoder_seq_length: Optional[int] = None,
        packing_buffer_size: Optional[int] = None,
    ) -> None:
        """
        Initialize the EnergonMultiModalDataModule.

        Parameters:
        path (str): Path to the dataset.
        tokenizer (Tokenizer): The tokenizer used for processing text.
        image_processor (ImageProcessor): The image processor used for preprocessing images.
        seq_length (int, optional): The maximum sequence length for tokenized text. Defaults to 2048.
        micro_batch_size (int, optional): The batch size for training and validation. Defaults to 1.
        num_workers (int, optional): Number of workers for data loading. Defaults to 1.
        pin_memory (bool, optional): Whether to pin memory in the DataLoader. Defaults to True.
        multimodal_sample_config (MultiModalSampleConfig, optional): Configuration object for multimodal samples.
        Defaults to MultiModalSampleConfig().
        task_encoder (MultiModalTaskEncoder, optional): Encoder responsible for encoding and batching samples.
        If not provided, a default (MultimodalTaskEncoder) encoder will be created. Defaults to None.
        decoder_seq_length (int, optional): The maximum sequence length for the decoder. Used in encoder-decoder models.
        packing_buffer_size (int, optional): Size of the packing buffer for batched samples. Defaults to None.
        """

        super().__init__()
        self.path = path
        self.tokenizer = tokenizer
        self.image_processor = image_processor
        self.seq_length = seq_length
        self.decoder_seq_length = decoder_seq_length
        self.micro_batch_size = micro_batch_size
        self.global_batch_size = global_batch_size
        self.micro_batch_size = micro_batch_size
        self.global_batch_size = global_batch_size
        self.num_workers = num_workers
        self.pin_memory = pin_memory
        self.multimodal_sample_config = multimodal_sample_config
        self.task_encoder = task_encoder or MultiModalTaskEncoder(
            tokenizer=self.tokenizer,
            image_processor=self.image_processor,
            multimodal_sample_config=multimodal_sample_config,
        )
        self.init_global_step = 0
        self.data_sampler = SequentialMegatronSampler(
            seq_len=self.seq_length,
            decoder_seq_len=self.decoder_seq_length,
            micro_batch_size=self.micro_batch_size,
            global_batch_size=self.global_batch_size,
        )
        self.train_dataloader_object = None
        self.val_dataloader_object = None
        self.packing_buffer_size = packing_buffer_size

    def io_init(self, **kwargs) -> fdl.Config[Self]:

        cfg_kwargs = {k: deepcopy(v) for k, v in kwargs.items() if k not in ['image_processor', 'task_encoder']}

        for val in cfg_kwargs.values():
            if not serialization.find_node_traverser(type(val)):
                track_io(type(val))
        cfg = fdl.Config(type(self), **cfg_kwargs)
        return cfg

    def datasets_provider(self, worker_config, split: Literal['train', 'val'] = 'val'):
        """
        Provide the dataset for training or validation.

        This method retrieves the dataset for the specified split (either 'train' or 'val') and configures
        it according to the worker configuration.

        Parameters:
        worker_config: Configuration for the data loader workers.
        split (Literal['train', 'val'], optional): The data split to retrieve ('train' or 'val'). Defaults to 'val'.

        Returns:
        Dataset: The dataset configured for the specified split.
        """
        # import megatron.energon.wrappers.map_dataset.MapDataset
        # import megatron.energon.wrappers.batch_dataset.BatchDataset
        # import megatron.energon.flavors.webdataset.sample_loader.WebdatasetSampleLoaderDataset
        if split not in {'train', 'val'}:
            raise ValueError("Invalid value for split. Allowed values are 'train' or 'val'.")
        _dataset = get_train_dataset(
            self.path,
            batch_size=self.micro_batch_size,
            task_encoder=self.task_encoder,
            worker_config=worker_config,
            max_samples_per_sequence=None,
            packing_buffer_size=self.packing_buffer_size,
            shuffle_buffer_size=100,
            split_part=split,
        )
        import pdb; pdb.set_trace()
        return _dataset

    def train_dataloader(self) -> TRAIN_DATALOADERS:
        """
        Initialize and return the training DataLoader.

        This method initializes the DataLoader for the training dataset. It uses the global step
        from the trainer to configure the data sampler and ensures that the parallel state is initialized
        correctly for distributed training.

        Returns:
        TRAIN_DATALOADERS: The DataLoader for the training dataset.
        """
        # import pdb; pdb.set_trace()
        if self.trainer:
            self.init_global_step = self.trainer.global_step
        self.data_sampler.init_global_step = self.init_global_step
        logging.info(f"Multimodal train dataloader initializing with init_global_step {self.init_global_step}")
        if self.train_dataloader_object:
            return self.train_dataloader_object
        if not parallel_state.is_initialized():
            logging.info(
                f"Muiltimodal data loader parallel state is not initialized,"
                f"using default worker config with no_workers {self.num_workers}"
            )
            worker_config = WorkerConfig.default_worker_config(self.num_workers)
        else:
            rank = parallel_state.get_data_parallel_rank()
            world_size = parallel_state.get_data_parallel_world_size()
            data_parallel_group = parallel_state.get_data_parallel_group()
            logging.info(
                f" Multimodal  train dataloader initializing with"
                f"rank {rank} world_size {world_size} data_parallel_group {data_parallel_group} ****** "
            )
            worker_config = WorkerConfig(
                rank=rank,
                world_size=world_size,
                num_workers=self.num_workers,
                data_parallel_group=data_parallel_group,
                worker_debug_path=None,
                worker_log_level=0,
            )
        train_dataset = self.datasets_provider(worker_config, split='train')
        energon_dataloader = get_savable_loader(train_dataset, worker_config=worker_config)
        self.train_dataloader_object = energon_dataloader
        return self.train_dataloader_object

    def val_dataloader(self) -> EVAL_DATALOADERS:
        """
        Initialize and return the validation DataLoader.

        This method initializes the DataLoader for the validation dataset. It ensures that the parallel state
        is initialized correctly for distributed training and returns a configured DataLoader object.

        Returns:
        EVAL_DATALOADERS: The DataLoader for the validation dataset.
        """
        if self.val_dataloader_object:
            return self.val_dataloader_object

        if not parallel_state.is_initialized():
            logging.info(
                f"Muiltimodal val data loader parallel state is not initialized,"
                "using default worker config with no_workers {self.num_workers}"
            )
            worker_config = WorkerConfig.default_worker_config(self.num_workers)
        else:
            rank = parallel_state.get_data_parallel_rank()
            world_size = parallel_state.get_data_parallel_world_size()
            data_parallel_group = parallel_state.get_data_parallel_group()

            logging.info(f"rank {rank} world_size {world_size} data_parallel_group {data_parallel_group}")
            worker_config = WorkerConfig(
                rank=rank,
                world_size=world_size,
                num_workers=self.num_workers,
                data_parallel_group=data_parallel_group,
                worker_debug_path=None,
                worker_log_level=0,
            )
        val_dataset = self.datasets_provider(worker_config, split='val')
        energon_loader = get_savable_loader(val_dataset, worker_config=worker_config)
        self.val_dataloader_object = energon_loader
        return self.val_dataloader_object

    def test_dataloader(self) -> None:
        """
        Return None as test dataset split does not exist.

        This method overrides the test_dataloader method and returns None since the test dataset split
        is not defined or used in this module.

        Returns:
        None
        """
        logging.warning(f"Multimodal dataloader test dataset split does not exist")
        return None

    def state_dict(self) -> Dict[str, Any]:
        """
        Save the state of the data module.

        This method is called when saving a checkpoint. It generates and saves the state of the data module,
        including the state of the dataloader and the number of consumed samples.

        Returns:
        Dict[str, Any]: A dictionary containing the state of the data module.
        """

        if self.trainer:
            dataloader_obj = self.trainer.train_dataloader
            # state = dataloader_obj.save_state()
            state = dataloader_obj.save_state_rank()
            logging.info(f"Multimodal state saved in {time.time() - start} seconds")
            consumed_samples = self.data_sampler.compute_consumed_samples(
                self.trainer.global_step - self.init_global_step
            )
            logging.info(f"Multimodal data loader saving dataloader state dict consumed samples {consumed_samples}")
            return {'consumed_samples': consumed_samples}

        logging.warning("trainer object not connected to data module object returning empty state")
        return {}

    def load_state_dict(self, state_dict: Dict[str, Any]) -> None:
        """
        Load the state of the data module from a checkpoint.

        This method is called when loading a checkpoint. It restores the state of the data module,
        including the state of the dataloader and the number of consumed samples.

        Parameters:
        state_dict (Dict[str, Any]): The state dictionary containing the saved state of the data module.
        """
<<<<<<< HEAD
        # if not 'dataloader_state' in state_dict:
        #     logging.warning(
        #         f"Data loader state cannot be resumed from state_dict, it does not have the required key dataloader_state. It has {state_dict.keys()}"
        #     )
        #     return
        #
        # state = state_dict['dataloader_state']
        # try:
        #     if self.trainer:
        #         self.trainer.datamodule.train_dataloader().restore_state_rank(state)
        #         logging.info(f" Multimodal dataloader state restored")
        #     else:
        #         logging.error(f"Cannot restore state from state_dict {state_dict}")
        #         raise ValueError(
        #             f"Cannot restore state from state_dict: Is the trainer object is initialized and attached to datamodule???"
        #         )
        # except Exception as e:
        #     raise RuntimeError(f"Failed to dataloader restore state due to: {e}")
=======
        if not 'dataloader_state' in state_dict:
            logging.warning(
                f"Data loader state cannot be resumed from state_dict,"
                f"it does not have the required key dataloader_state. It has {state_dict.keys()}"
            )
            return

        state = state_dict['dataloader_state']
        try:
            if self.trainer:
                self.trainer.datamodule.train_dataloader().restore_state(state)
                logging.info(f" Multimodal dataloader state restored")
            else:
                logging.error(f"Cannot restore state from state_dict {state_dict}")
                raise ValueError(
                    f"Cannot restore state from state_dict: "
                    f"Is the trainer object is initialized and attached to datamodule???"
                )
        except Exception as e:
            raise RuntimeError(f"Failed to dataloader restore state due to: {e}")
>>>>>>> 1626ddde

        try:
            from megatron.core.num_microbatches_calculator import update_num_microbatches

        except (ImportError, ModuleNotFoundError):
            logging.warning("Megatron num_microbatches_calculator not found, using Apex version.")
            from apex.transformer.pipeline_parallel.utils import update_num_microbatches

        consumed_samples = state_dict['consumed_samples']
        self.data_sampler.init_consumed_samples = consumed_samples
        self.data_sampler.prev_consumed_samples = consumed_samples
        logging.info(f"Multimodal dataloader load state dict with consumed_samples {consumed_samples}")
        update_num_microbatches(
            consumed_samples=consumed_samples,
            consistency_check=False,
        )


class SequentialMegatronSampler(MegatronDataSampler):
    """
    A data sampler for sequential sampling in Megatron, designed to handle large datasets efficiently.

    This class extends the MegatronDataSampler to support sequential sampling for large datasets.
    It includes functionality for handling micro-batches and tracking consumed samples across training steps.

    Attributes:
    seq_len (int): The sequence length for each sample.
    micro_batch_size (int): The number of samples in each micro-batch.
    init_consumed_samples (int): The initial number of samples that have been consumed (used for resuming training).
    prev_consumed_samples (int): Tracks the number of consumed samples before the current step.
    if_first_step (int): Flag to indicate if it's the first training step.
    prev_global_batch_size (Optional[int]): The global batch size from the previous step.
    init_global_step (int): The initial global step at the start of training.
    """

    def __init__(
        self,
        seq_len: int,
        micro_batch_size: int = 4,
        global_batch_size: int = 8,
        init_consumed_samples: int = 0,
        decoder_seq_len: Optional[int] = None,
        init_global_step=0,
    ):
        """
        Initialize the SequentialMegatronSampler.

        Parameters:
        seq_len (int): The sequence length for each sample.
        micro_batch_size (int, optional): The number of samples in each micro-batch. Defaults to 4.
        init_consumed_samples (int, optional): The initial number of samples that have been consumed. Defaults to 0.
        init_global_step (int, optional): The initial global step at the start of training. Defaults to 0.
        """
        super().__init__(
            seq_len=seq_len,
            decoder_seq_len=decoder_seq_len,
            micro_batch_size=micro_batch_size,
            global_batch_size=global_batch_size,
            init_consumed_samples=init_consumed_samples,
            init_global_step=init_global_step,
        )

    def transform_dataloader(self, dataloader: DataLoader) -> DataLoader:
        """
        Transform the DataLoader for sequential sampling.

        This method returns the DataLoader as is, but it can be overridden to apply specific transformations to
        the DataLoader if needed.

        Parameters:
        dataloader (DataLoader): The original DataLoader to be transformed.

        Returns:
        DataLoader: The transformed DataLoader.
        """
        return dataloader

    @property
    def megatron_data_kwargs(self) -> Dict[str, Any]:
        """
        Return the keyword arguments required for Megatron data handling.

        This property provides the necessary arguments that Megatron uses to handle data, including sequence length,
        micro-batch size, and the number of micro-batches.

        Returns:
        Dict[str, Any]: A dictionary containing the Megatron data handling arguments.
        """
        return {
            "seq_length": self.seq_len,
            "micro_batch_size": self.micro_batch_size,
            "num_microbatches": self.num_microbatches,
        }<|MERGE_RESOLUTION|>--- conflicted
+++ resolved
@@ -172,7 +172,6 @@
         Returns:
         TRAIN_DATALOADERS: The DataLoader for the training dataset.
         """
-        # import pdb; pdb.set_trace()
         if self.trainer:
             self.init_global_step = self.trainer.global_step
         self.data_sampler.init_global_step = self.init_global_step
@@ -292,7 +291,6 @@
         Parameters:
         state_dict (Dict[str, Any]): The state dictionary containing the saved state of the data module.
         """
-<<<<<<< HEAD
         # if not 'dataloader_state' in state_dict:
         #     logging.warning(
         #         f"Data loader state cannot be resumed from state_dict, it does not have the required key dataloader_state. It has {state_dict.keys()}"
@@ -311,28 +309,6 @@
         #         )
         # except Exception as e:
         #     raise RuntimeError(f"Failed to dataloader restore state due to: {e}")
-=======
-        if not 'dataloader_state' in state_dict:
-            logging.warning(
-                f"Data loader state cannot be resumed from state_dict,"
-                f"it does not have the required key dataloader_state. It has {state_dict.keys()}"
-            )
-            return
-
-        state = state_dict['dataloader_state']
-        try:
-            if self.trainer:
-                self.trainer.datamodule.train_dataloader().restore_state(state)
-                logging.info(f" Multimodal dataloader state restored")
-            else:
-                logging.error(f"Cannot restore state from state_dict {state_dict}")
-                raise ValueError(
-                    f"Cannot restore state from state_dict: "
-                    f"Is the trainer object is initialized and attached to datamodule???"
-                )
-        except Exception as e:
-            raise RuntimeError(f"Failed to dataloader restore state due to: {e}")
->>>>>>> 1626ddde
 
         try:
             from megatron.core.num_microbatches_calculator import update_num_microbatches
