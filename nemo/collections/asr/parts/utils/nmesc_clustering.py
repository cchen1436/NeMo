--- conflicted
+++ resolved
@@ -422,81 +422,6 @@
     sim_d = cos_similarity(emb, emb)
     sim_d = ScalerMinMax(sim_d)
     return sim_d
-
-
-@torch.jit.script
-def getMultiScaleCosAffinityMatrix(
-    multiscale_weights: torch.Tensor,
-    embeddings_in_scales: List[torch.Tensor],
-    timestamps_in_scales: List[torch.Tensor],
-    device: torch.device = torch.device('cpu'),
-):
-    """
-    Calculate cosine similarity values among speaker embeddings for each scale then
-    apply multiscale weights to calculate the fused similarity matrix.
-
-    Args:
-        uniq_embs_and_timestamps (dict):
-            The dictionary containing embeddings, timestamps and multiscale weights.
-            If uniq_embs_and_timestamps contains only one scale, single scale diarization
-            is performed.
-
-    Returns:
-        fused_sim_d (Tensor):
-            This function generates an affinity matrix that is obtained by calculating
-            the weighted sum of the affinity matrices from the different scales.
-    """
-    multiscale_weights = multiscale_weights.to(device)
-    score_mat_list, repeated_tensor_list = [], []
-    session_scale_mapping_dict = get_argmin_mat(timestamps_in_scales)
-    scale_list = list(range(len(timestamps_in_scales)))
-    for scale_idx in scale_list:
-        mapping_argmat = session_scale_mapping_dict[scale_idx]
-        emb_t = embeddings_in_scales[scale_idx].half().to(device)
-        score_mat_torch = getCosAffinityMatrix(emb_t)
-        repeat_list = getRepeatedList(mapping_argmat, torch.tensor(score_mat_torch.shape[0]), device=device).to(device)
-        repeated_tensor_0 = torch.repeat_interleave(score_mat_torch, repeats=repeat_list, dim=0)
-        repeated_tensor_1 = torch.repeat_interleave(repeated_tensor_0, repeats=repeat_list, dim=1)
-        repeated_tensor_list.append(repeated_tensor_1)
-    repp = torch.stack(repeated_tensor_list).float()
-    fused_sim_d = torch.matmul(repp.permute(2, 1, 0), multiscale_weights.t()).squeeze(2).t()
-<<<<<<< HEAD
-    return fused_sim_d, base_scale_emb
-
-def get_argmin_mat_dist(uniq_scale_dict: dict):
-    """
-    Calculate the mapping between the base scale and other scales. A segment from a longer scale is
-    repeatedly mapped to a segment from a shorter scale or the base scale.
-
-    Args:
-        uniq_scale_dict (dict) :
-            Dictionary of embeddings and timestamps for each scale.
-
-    Returns:
-        session_scale_mapping_dict (dict) :
-            Dictionary containing argmin arrays indexed by scale index.
-    """
-    scale_list = sorted(list(uniq_scale_dict.keys()))
-    segment_anchor_dict = {}
-    for scale_idx in scale_list:
-        time_stamp_list = uniq_scale_dict[scale_idx]['time_stamps']
-        time_stamps_float = torch.tensor([[float(x.split()[0]), float(x.split()[1])] for x in time_stamp_list])
-        segment_anchor_dict[scale_idx] = torch.mean(time_stamps_float, dim=1)
-
-    base_scale_idx = max(scale_list)
-    base_scale_anchor = segment_anchor_dict[base_scale_idx]
-    session_scale_mapping_dict = {}
-    session_scale_dist_mat = {}
-    for scale_idx in scale_list:
-        curr_scale_anchor = segment_anchor_dict[scale_idx]
-        curr_mat = torch.tile(curr_scale_anchor, (base_scale_anchor.shape[0], 1))
-        base_mat = torch.tile(base_scale_anchor, (curr_scale_anchor.shape[0], 1)).t()
-        argmin_mat = torch.argmin(torch.abs(curr_mat - base_mat), dim=1)
-        abs_dist_mat = torch.abs(curr_mat - base_mat)
-        session_scale_mapping_dict[scale_idx] = argmin_mat
-        session_scale_dist_mat[scale_idx] = abs_dist_mat
-    return session_scale_mapping_dict, session_scale_dist_mat
-
 
 def getTempInterpolMultiScaleCosAffinityMatrix(uniq_embs_and_timestamps: dict, device: torch.device = torch.device('cpu')):
     """
@@ -544,6 +469,80 @@
     fused_sim_d = getCosAffinityMatrix(context_emb)
     return fused_sim_d, context_emb, session_scale_mapping_dict
 
+@torch.jit.script
+def getMultiScaleCosAffinityMatrix(
+    multiscale_weights: torch.Tensor,
+    embeddings_in_scales: List[torch.Tensor],
+    timestamps_in_scales: List[torch.Tensor],
+    device: torch.device = torch.device('cpu'),
+):
+    """
+    Calculate cosine similarity values among speaker embeddings for each scale then
+    apply multiscale weights to calculate the fused similarity matrix.
+
+    Args:
+        uniq_embs_and_timestamps (dict):
+            The dictionary containing embeddings, timestamps and multiscale weights.
+            If uniq_embs_and_timestamps contains only one scale, single scale diarization
+            is performed.
+
+    Returns:
+        fused_sim_d (Tensor):
+            This function generates an affinity matrix that is obtained by calculating
+            the weighted sum of the affinity matrices from the different scales.
+    """
+    multiscale_weights = multiscale_weights.to(device)
+    score_mat_list, repeated_tensor_list = [], []
+    session_scale_mapping_dict = get_argmin_mat(timestamps_in_scales)
+    scale_list = list(range(len(timestamps_in_scales)))
+    for scale_idx in scale_list:
+        mapping_argmat = session_scale_mapping_dict[scale_idx]
+        emb_t = embeddings_in_scales[scale_idx].half().to(device)
+        score_mat_torch = getCosAffinityMatrix(emb_t)
+        repeat_list = getRepeatedList(mapping_argmat, torch.tensor(score_mat_torch.shape[0]), device=device).to(device)
+        repeated_tensor_0 = torch.repeat_interleave(score_mat_torch, repeats=repeat_list, dim=0)
+        repeated_tensor_1 = torch.repeat_interleave(repeated_tensor_0, repeats=repeat_list, dim=1)
+        repeated_tensor_list.append(repeated_tensor_1)
+    repp = torch.stack(repeated_tensor_list).float()
+    fused_sim_d = torch.matmul(repp.permute(2, 1, 0), multiscale_weights.t()).squeeze(2).t()
+    return fused_sim_d
+
+def get_argmin_mat_dist(uniq_scale_dict: dict):
+    """
+    Calculate the mapping between the base scale and other scales. A segment from a longer scale is
+    repeatedly mapped to a segment from a shorter scale or the base scale.
+
+    Args:
+        uniq_scale_dict (dict) :
+            Dictionary of embeddings and timestamps for each scale.
+
+    Returns:
+        session_scale_mapping_dict (dict) :
+            Dictionary containing argmin arrays indexed by scale index.
+    """
+    scale_list = sorted(list(uniq_scale_dict.keys()))
+    segment_anchor_dict = {}
+    for scale_idx in scale_list:
+        time_stamp_list = uniq_scale_dict[scale_idx]['time_stamps']
+        time_stamps_float = torch.tensor([[float(x.split()[0]), float(x.split()[1])] for x in time_stamp_list])
+        segment_anchor_dict[scale_idx] = torch.mean(time_stamps_float, dim=1)
+
+    base_scale_idx = max(scale_list)
+    base_scale_anchor = segment_anchor_dict[base_scale_idx]
+    session_scale_mapping_dict = {}
+    session_scale_dist_mat = {}
+    for scale_idx in scale_list:
+        curr_scale_anchor = segment_anchor_dict[scale_idx]
+        curr_mat = torch.tile(curr_scale_anchor, (base_scale_anchor.shape[0], 1))
+        base_mat = torch.tile(base_scale_anchor, (curr_scale_anchor.shape[0], 1)).t()
+        argmin_mat = torch.argmin(torch.abs(curr_mat - base_mat), dim=1)
+        abs_dist_mat = torch.abs(curr_mat - base_mat)
+        session_scale_mapping_dict[scale_idx] = argmin_mat
+        session_scale_dist_mat[scale_idx] = abs_dist_mat
+    return session_scale_mapping_dict, session_scale_dist_mat
+
+
+
 # @torch.jit.script
 def getCosAffinityMatrix(emb: torch.Tensor):
     """
@@ -563,9 +562,6 @@
     sim_d = cos_similarity(emb, emb)
     sim_d = ScalerMinMax(sim_d)
     return sim_d
-=======
-    return fused_sim_d
->>>>>>> 8a9849e0
 
 
 #@torch.jit.script
@@ -595,9 +591,6 @@
     return lambdas, diffusion_map
 
 
-<<<<<<< HEAD
-#@torch.jit.script
-=======
 @torch.jit.script
 def eigValueSh(laplacian: torch.Tensor, cuda: bool, device: torch.device = torch.device('cpu')):
     """
@@ -614,7 +607,6 @@
 
 
 @torch.jit.script
->>>>>>> 8a9849e0
 def getLamdaGaplist(lambdas: torch.Tensor):
     """
     Calculate the gaps between lambda values.
@@ -664,10 +656,6 @@
 
 def getEnhancedSpeakerCount(
     emb: torch.Tensor,
-<<<<<<< HEAD
-    device: bool,
-=======
->>>>>>> 8a9849e0
     random_test_count: int = 5,
     anchor_spk_n: int = 3,
     anchor_sample_n: int = 10,
@@ -716,13 +704,8 @@
             sparse_search=True,
             sparse_search_volume=10,
             fixed_thres=-1.0,
-<<<<<<< HEAD
-            NME_mat_size=300,
-            device=device,
-=======
             nme_mat_size=300,
             cuda=cuda,
->>>>>>> 8a9849e0
         )
         est_num_of_spk, _ = nmesc.forward()
         est_num_of_spk_list.append(est_num_of_spk.item())
@@ -730,9 +713,6 @@
     return comp_est_num_of_spk
 
 
-<<<<<<< HEAD
-#@torch.jit.script
-=======
 @torch.jit.script
 def split_input_data(
     embeddings_in_scales: torch.Tensor,
@@ -765,7 +745,6 @@
 
 
 @torch.jit.script
->>>>>>> 8a9849e0
 def estimateNumofSpeakers(affinity_mat: torch.Tensor, max_num_speaker: int, cuda: bool = False):
     """
     Estimate the number of speakers using eigendecomposition on the Laplacian Matrix.
@@ -1014,12 +993,7 @@
         self.p_value_list: torch.Tensor = self.min_p_value.unsqueeze(0)
         self.device = device
         self.maj_vote_spk_count = maj_vote_spk_count
-<<<<<<< HEAD
-        self.cuda = True
-        self.eigen_gap_dict = {}
-=======
         self.parallelism = parallelism
->>>>>>> 8a9849e0
 
     def forward(self):
         """
@@ -1029,16 +1003,9 @@
             subsample_ratio = self.subsampleAffinityMat(self.nme_mat_size)
         else:
             subsample_ratio = torch.tensor(1)
-<<<<<<< HEAD
-        
-        # Scans p_values and find a p_value that generates
-        # the smallest g_p value.
-        eig_ratio_list, est_num_of_spk_list = [], []
-=======
 
         # Scans p_values and find a p_value that generates the smallest g_p value.
         results: List[torch.Tensor] = []
->>>>>>> 8a9849e0
         est_spk_n_dict: Dict[int, torch.Tensor] = {}
         self.p_value_list = self.getPvalueList()
         p_volume = self.p_value_list.shape[0]
@@ -1130,12 +1097,7 @@
         est_num_of_spk, lambdas, lambda_gap_list = estimateNumofSpeakers(affinity_mat, self.max_num_speaker, self.cuda)
         arg_sorted_idx = torch.argsort(lambda_gap_list[: self.max_num_speaker], descending=True)
         max_key = arg_sorted_idx[0]
-<<<<<<< HEAD
-        max_eig_gap = lambda_gap_list[max_key] / (max(lambdas) + self.eps)
-        self.eigen_gap_dict[p_neighbors.item()] = lambda_gap_list / (max(lambdas) + self.eps)
-=======
         max_eig_gap = lambda_gap_list[max_key] / (torch.max(lambdas).item() + self.eps)
->>>>>>> 8a9849e0
         g_p = (p_neighbors / self.mat.shape[0]) / (max_eig_gap + self.eps)
         return torch.stack([g_p, est_num_of_spk])
 
@@ -1170,10 +1132,7 @@
                 search_volume = torch.min(self.max_N, torch.tensor(self.sparse_search_volume).type(torch.int))
                 # search at least two values
                 N = torch.max(search_volume, torch.tensor(2))
-<<<<<<< HEAD
-=======
                 # avoid repeating values by limiting the step size
->>>>>>> 8a9849e0
                 steps = min(self.max_N, N)
                 p_value_list = torch.linspace(start=1, end=self.max_N, steps=steps).type(torch.int)
             else:
@@ -1327,44 +1286,12 @@
             device=self.device,
         )
 
-<<<<<<< HEAD
-    if emb.shape[0] == 1:
-        return torch.zeros((1,), dtype=torch.int32).cpu().numpy()
-    elif emb.shape[0] <= max(enhanced_count_thres, min_samples_for_NMESC) and oracle_num_speakers is None:
-        est_num_of_spk_enhanced = getEnhancedSpeakerCount(emb, device)
-    else:
-        est_num_of_spk_enhanced = None
-
-    if oracle_num_speakers:
-        max_num_speaker = oracle_num_speakers
-
-    mat, emb = getMultiScaleCosAffinityMatrix(uniq_embs_and_timestamps, device)
-    nmesc = NMESC(
-        mat,
-        max_num_speaker=max_num_speaker,
-        max_rp_threshold=max_rp_threshold,
-        sparse_search=sparse_search,
-        sparse_search_volume=sparse_search_volume,
-        fixed_thres=fixed_thres,
-        NME_mat_size=300,
-        maj_vote_spk_count=maj_vote_spk_count,
-        cuda=cuda,
-        device=device,
-    )
-
-    if emb.shape[0] > min_samples_for_NMESC:
-        est_num_of_spk, p_hat_value = nmesc.NMEanalysis()
-        affinity_mat = getAffinityGraphMat(mat, p_hat_value)
-    else:
-        affinity_mat = mat
-=======
         if mat.shape[0] > self.min_samples_for_nmesc:
             est_num_of_spk, p_hat_value = nmesc.forward()
             affinity_mat = getAffinityGraphMat(mat, p_hat_value)
         else:
             affinity_mat = mat
             est_num_of_spk = torch.tensor(1).to(self.device)
->>>>>>> 8a9849e0
 
         if oracle_num_speakers > 0:
             est_num_of_spk = torch.tensor(oracle_num_speakers).to(self.device)
