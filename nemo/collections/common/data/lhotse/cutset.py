# Copyright (c) 2024, NVIDIA CORPORATION.  All rights reserved.
#
# Licensed under the Apache License, Version 2.0 (the "License");
# you may not use this file except in compliance with the License.
# You may obtain a copy of the License at
#
#     http://www.apache.org/licenses/LICENSE-2.0
#
# Unless required by applicable law or agreed to in writing, software
# distributed under the License is distributed on an "AS IS" BASIS,
# WITHOUT WARRANTIES OR CONDITIONS OF ANY KIND, either express or implied.
# See the License for the specific language governing permissions and
# limitations under the License.

import logging
import warnings
from functools import partial
from itertools import repeat
from pathlib import Path
from typing import KeysView, Sequence, Tuple, Union

import omegaconf
from lhotse import CutSet, Features, Recording
from lhotse.array import Array, TemporalArray
from lhotse.cut import Cut, MixedCut, PaddingCut
from omegaconf import DictConfig, ListConfig, OmegaConf

from nemo.collections.common.data.lhotse.nemo_adapters import LazyNeMoIterator, LazyNeMoTarredIterator
from nemo.collections.common.data.lhotse.text_adapters import (
    LhotseTextAdapter,
    LhotseTextPairAdapter,
    NeMoMultimodalConversationJsonlAdapter,
    NeMoSFTJsonlAdapter,
)
from nemo.collections.common.parts.preprocessing.manifest import get_full_path


def read_cutset_from_config(config: DictConfig | dict) -> Tuple[CutSet, bool]:
    """
    Reads NeMo configuration and creates a CutSet either from Lhotse or NeMo manifests.

    Returns a tuple of ``CutSet`` and a boolean indicating whether the data is tarred (True) or not (False).
    """
    # First, check if the dataset is specified in the new configuration format and use it if possible.
    if not isinstance(config, DictConfig):
        config = DictConfig(config)
    if config.get("input_cfg") is not None:
        return read_dataset_config(config)
    # Now, we'll figure out if we should read Lhotse manifest or NeMo manifest.
    use_nemo_manifest = all(config.get(opt) is None for opt in ("cuts_path", "shar_path"))
    if use_nemo_manifest:
        if config.get("manifest_filepath") is None:
            raise IncompleteConfigError("You must specify either: manifest_filepath, cuts_path, or shar_path")
        cuts, is_tarred = read_nemo_manifest(config)
    else:
        cuts, is_tarred = read_lhotse_manifest(config)
    return cuts, is_tarred


class IncompleteConfigError(RuntimeError):
    pass


KNOWN_DATA_CONFIG_TYPES = {}


def get_known_config_data_types() -> KeysView[str]:
    """
    Return the names of all registered data type parsers.

    Example:

        >>> get_known_config_data_types()
        ["nemo", "nemo_tarred", "lhotse", ...]
    """
    return KNOWN_DATA_CONFIG_TYPES.keys()


def get_parser_fn(data_type_name: str):
    """
    Return the parsing function for a given data type name.
    Parsing function reads a dataloading config and returns a tuple
    of lhotse ``CutSet`` and boolean indicating whether we should use
    iterable dataset (True) or map dataset (False) mechanism ("is tarred").
    """
    return KNOWN_DATA_CONFIG_TYPES[data_type_name]


def data_type_parser(name: str | list[str]):
    """
    Decorator used to register data type parser functions.
    Parsing function reads a dataloading config and returns a tuple
    of lhotse ``CutSet`` and boolean indicating whether we should use
    iterable dataset (True) or map dataset (False) mechanism ("is tarred").

    Example:

        >>> @data_type_parser("my_new_format")
        ... def my_new_format(config):
        ...     return CutSet(read_my_format(**config)), True
        ...
        ... fn = get_parser_fn("my_new_format")
        ... cuts, is_tarred = fn({"my_arg_0": ..., "my_arg_1": ..., ...})
    """

    def _decorator(fn):
        global KNOWN_DATA_CONFIG_TYPES
        if isinstance(name, str):
            KNOWN_DATA_CONFIG_TYPES[name] = fn
        else:
            for n in name:
                KNOWN_DATA_CONFIG_TYPES[n] = fn
        return fn

    return _decorator


def read_dataset_config(config) -> tuple[CutSet, bool]:
    """
    Input configuration format examples.
    Example 1. Combine two datasets with equal weights and attach custom metadata in ``tags`` to each cut::
        input_cfg:
          - type: nemo_tarred
            manifest_filepath: /path/to/manifest__OP_0..512_CL_.json
            tarred_audio_filepath: /path/to/tarred_audio/audio__OP_0..512_CL_.tar
            weight: 0.5
            tags:
              lang: en
              some_metadata: some_value
          - type: nemo_tarred
            manifest_filepath: /path/to/manifest__OP_0..512_CL_.json
            tarred_audio_filepath: /path/to/tarred_audio/audio__OP_0..512_CL_.tar
            weight: 0.5
            tags:
              lang: pl
              some_metadata: some_value
    Example 2. Combine multiple (4) datasets, with 2 corresponding to different tasks (ASR, AST).
        There are two levels of weights: per task (outer) and per dataset (inner).
        The final weight is the product of outer and inner weight::
        input_cfg:
          - type: group
            weight: 0.7
            tags:
              task: asr
            input_cfg:
              - type: nemo_tarred
                manifest_filepath: /path/to/asr1/manifest__OP_0..512_CL_.json
                tarred_audio_filepath: /path/to/tarred_audio/asr1/audio__OP_0..512_CL_.tar
                weight: 0.6
                tags:
                  lang: en
                  some_metadata: some_value
              - type: nemo_tarred
                manifest_filepath: /path/to/asr2/manifest__OP_0..512_CL_.json
                tarred_audio_filepath: /path/to/asr2/tarred_audio/audio__OP_0..512_CL_.tar
                weight: 0.4
                tags:
                  lang: pl
                  some_metadata: some_value
          - type: group
            weight: 0.3
            tags:
              task: ast
            input_cfg:
              - type: nemo_tarred
                manifest_filepath: /path/to/ast1/manifest__OP_0..512_CL_.json
                tarred_audio_filepath: /path/to/ast1/tarred_audio/audio__OP_0..512_CL_.tar
                weight: 0.2
                tags:
                  src_lang: en
                  tgt_lang: pl
              - type: nemo_tarred
                manifest_filepath: /path/to/ast2/manifest__OP_0..512_CL_.json
                tarred_audio_filepath: /path/to/ast2/tarred_audio/audio__OP_0..512_CL_.tar
                weight: 0.8
                tags:
                  src_lang: pl
                  tgt_lang: en
    """
    propagate_attrs = {
<<<<<<< HEAD
        "shuffle": config.shuffle,
        "shard_seed": config.shard_seed,
        "text_field": config.text_field,
        "lang_field": config.lang_field,
        "metadata_only": config.metadata_only,
        "force_finite": config.force_finite,
        "max_open_streams": config.max_open_streams,
        "tarred_random_access": config.tarred_random_access,
=======
        "shuffle": config.get("shuffle", False),
        "shard_seed": config.get("shard_seed", "trng"),
        "text_field": config.get("text_field", "text"),
        "lang_field": config.get("lang_field", "lang"),
        "metadata_only": config.get("metadata_only", False),
        "force_finite": config.get("force_finite", False),
        "max_open_streams": config.get("max_open_streams", None),
        "token_equivalent_duration": config.get("token_equivalent_duration", None),
>>>>>>> 2d1243af
    }
    input_cfg = config.input_cfg
    if isinstance(input_cfg, (str, Path)):
        # Resolve /path/to/input_cfg.yaml into config contents if needed.
        input_cfg = OmegaConf.load(input_cfg)
    cuts, is_tarred = parse_and_combine_datasets(input_cfg, propagate_attrs=propagate_attrs)
    return cuts, is_tarred


def parse_group(grp_cfg: DictConfig, propagate_attrs: dict) -> [CutSet, bool]:
    assert grp_cfg.type in get_known_config_data_types(), f"Unknown item type in dataset config list: {grp_cfg.type=}"

    # Note: Text data types will return is_tarred=True.
    #       We choose to treat text as-if it was tarred, which tends to be more
    #       efficient as it moves the text file iteration into dataloading subprocess.
    if grp_cfg.type != "group":
        parser_fn = get_parser_fn(grp_cfg.type)
        cuts, is_tarred = parser_fn(grp_cfg)
    else:
        cuts, is_tarred = parse_and_combine_datasets(
            grp_cfg.input_cfg,
            propagate_attrs=propagate_attrs,
        )
    # Attach extra tags to every utterance dynamically, if provided.
    if (extra_tags := grp_cfg.get("tags")) is not None:
        cuts = cuts.map(partial(attach_tags, tags=extra_tags), apply_fn=None)
    return cuts, is_tarred


@data_type_parser("txt")
def read_txt_paths(config: DictConfig) -> tuple[CutSet, bool]:
    cuts = CutSet(
        LhotseTextAdapter(
            paths=config.paths,
            language=config.language,
            shuffle_shards=config.shuffle,
            shard_seed=config.shard_seed,
        )
    )
    if not config.get("force_finite", False):
        cuts = cuts.repeat()
    return cuts, True


@data_type_parser("txt_pair")
def read_txt_pair_paths(config: DictConfig) -> tuple[CutSet, bool]:
    cuts = CutSet(
        LhotseTextPairAdapter(
            source_paths=config.source_paths,
            target_paths=config.target_paths,
            source_language=config.get("source_language"),
            target_language=config.get("target_language"),
            questions_path=config.get("questions_path"),
            questions_language=config.get("questions_language"),
            shuffle_shards=config.shuffle,
            shard_seed=config.shard_seed,
        )
    )
    if not config.get("force_finite", False):
        cuts = cuts.repeat()
    return cuts, True


@data_type_parser("nemo_sft_jsonl")
def read_nemo_sft_jsonl(config: DictConfig) -> tuple[CutSet, bool]:
    cuts = CutSet(
        NeMoSFTJsonlAdapter(
            paths=config.paths,
            language=config.get("language"),
            shuffle_shards=config.shuffle,
            shard_seed=config.shard_seed,
        )
    )
    if not config.get("force_finite", False):
        cuts = cuts.repeat()
    return cuts, True


@data_type_parser("multimodal_conversation")
def read_multimodal_conversation_jsonl(config: DictConfig) -> tuple[CutSet, bool]:
    cuts = CutSet(
        NeMoMultimodalConversationJsonlAdapter(
            manifest_filepath=config.manifest_filepath,
            tarred_audio_filepaths=config.get("tarred_audio_filepaths"),
            audio_locator_tag=config.audio_locator_tag,
            token_equivalent_duration=config.get("token_equivalent_duration"),
            shuffle_shards=config.shuffle,
            shard_seed=config.shard_seed,
        )
    )
    if not config.get("force_finite", False):
        cuts = cuts.repeat()
    return cuts, True


def attach_tags(cut, tags: dict):
    for key, val in tags.items():
        setattr(cut, key, val)
    return cut


@data_type_parser("group")
def parse_and_combine_datasets(
    config_list: Union[list[DictConfig], ListConfig], propagate_attrs: dict
) -> tuple[CutSet, bool]:
    cuts = []
    weights = []
    tarred_status = []
    assert len(config_list) > 0, "Empty group in dataset config list."

    for item in config_list:

        # Check if we have any attributes that are propagated downwards to each item in the group.
        # If a key already exists in the item, it takes precedence (we will not overwrite);
        # otherwise we will assign it.
        # We also update propagate_atts for the next sub-groups based on what's present in this group
        next_propagate_attrs = propagate_attrs.copy()
        for k, v in propagate_attrs.items():
            if k not in item:
                item[k] = v
            else:
                next_propagate_attrs[k] = item[k]

        # Load the item (which may also be another group) as a CutSet.
        item_cuts, item_is_tarred = parse_group(item, next_propagate_attrs)
        cuts.append(item_cuts)
        tarred_status.append(item_is_tarred)
        if (w := item.get("weight")) is not None:
            weights.append(w)

    assert all(t == tarred_status[0] for t in tarred_status), "Mixing tarred and non-tarred datasets is not supported."
    assert len(weights) == 0 or len(cuts) == len(
        weights
    ), "Missing dataset weight. When weighting datasets, every dataset must have a specified weight."
    if len(cuts) > 1:
        cuts = mux(
            *cuts,
            weights=weights if weights else None,
            max_open_streams=propagate_attrs["max_open_streams"],
            seed=propagate_attrs["shard_seed"],
            force_finite=propagate_attrs["force_finite"] or propagate_attrs["metadata_only"],
        )
    else:
        (cuts,) = cuts
    return cuts, tarred_status[0]


@data_type_parser(["lhotse", "lhotse_shar"])
def read_lhotse_manifest(config) -> tuple[CutSet, bool]:
    is_tarred = config.get("shar_path") is not None
    if is_tarred:
        # Lhotse Shar is the equivalent of NeMo's native "tarred" dataset.
        # The combination of shuffle_shards, and repeat causes this to
        # be an infinite manifest that is internally reshuffled on each epoch.
        # The parameter ``config.shard_seed`` is used to determine shard shuffling order. Options:
        # - "trng" means we'll defer setting the seed until the iteration
        #   is triggered, and we'll use system TRNG to get a completely random seed for each worker.
        #   This results in every dataloading worker using full data but in a completely different order.
        # - "randomized" means we'll defer setting the seed until the iteration
        #   is triggered, and we'll use config.seed to get a pseudo-random seed for each worker.
        #   This results in every dataloading worker using full data but in a completely different order.
        #   Unlike "trng", this is deterministic, and if you resume training, you should change the seed
        #   to observe different data examples than in the previous run.
        # - integer means we'll set a specific seed in every worker, and data would be duplicated across them.
        #   This is mostly useful for unit testing or debugging.
        shard_seed = config.shard_seed
        metadata_only = config.metadata_only
        force_finite = config.force_finite
        if config.get("cuts_path") is not None:
            warnings.warn("Note: lhotse.cuts_path will be ignored because lhotse.shar_path was provided.")
        if isinstance(config.shar_path, (str, Path)):
            logging.info(f"Initializing Lhotse Shar CutSet (tarred) from a single data source: '{config.shar_path}'")
            cuts = CutSet.from_shar(
                **_resolve_shar_inputs(config.shar_path, metadata_only), shuffle_shards=True, seed=shard_seed
            )
            if not metadata_only and not force_finite:
                cuts = cuts.repeat()
        else:
            # Multiple datasets in Lhotse Shar format: we will dynamically multiplex them
            # with probability approximately proportional to their size
            logging.info(
                "Initializing Lhotse Shar CutSet (tarred) from multiple data sources with a weighted multiplexer. "
                "We found the following sources and weights: "
            )
            cutsets = []
            weights = []
            for item in config.shar_path:
                if isinstance(item, (str, Path)):
                    path = item
                    cs = CutSet.from_shar(
                        **_resolve_shar_inputs(path, metadata_only), shuffle_shards=True, seed=shard_seed
                    )
                    weight = len(cs)
                else:
                    assert isinstance(item, Sequence) and len(item) == 2 and isinstance(item[1], (int, float)), (
                        "Supported inputs types for config.shar_path are: "
                        "str | list[str] | list[tuple[str, number]] "
                        "where str is a path and number is a mixing weight (it may exceed 1.0). "
                        f"We got: '{item}'"
                    )
                    path, weight = item
                    cs = CutSet.from_shar(
                        **_resolve_shar_inputs(path, metadata_only), shuffle_shards=True, seed=shard_seed
                    )
                logging.info(f"- {path=} {weight=}")
                cutsets.append(cs)
                weights.append(weight)
            cuts = mux(
                *cutsets,
                weights=weights,
                max_open_streams=config.max_open_streams,
                seed=config.shard_seed,
                force_finite=force_finite,
            )
    else:
        # Regular Lhotse manifest points to individual audio files (like native NeMo manifest).
        path = config.cuts_path
        cuts = CutSet.from_file(path).map(partial(resolve_relative_paths, manifest_path=path))
    return cuts, is_tarred


def _resolve_shar_inputs(path: str | Path, only_metadata: bool) -> dict:
    if only_metadata:
        return dict(fields={"cuts": sorted(Path(path).glob("cuts.*"))})
    else:
        return dict(in_dir=path)


def resolve_relative_paths(cut: Cut, manifest_path: str) -> Cut:
    if isinstance(cut, PaddingCut):
        return cut

    if isinstance(cut, MixedCut):
        for track in cut.tracks:
            track.cut = resolve_relative_paths(track.cut, manifest_path)
        return cut

    def resolve_recording(value):
        for audio_source in value.sources:
            if audio_source.type == "file":
                audio_source.source = get_full_path(audio_source.source, manifest_file=manifest_path)

    def resolve_array(value):
        if isinstance(value, TemporalArray):
            value.array = resolve_array(value.array)
        else:
            if value.storage_type in ("numpy_files", "lilcom_files"):
                abspath = Path(
                    get_full_path(str(Path(value.storage_path) / value.storage_key), manifest_file=manifest_path)
                )
                value.storage_path = str(abspath.parent)
                value.storage_key = str(abspath.name)
            elif value.storage_type in (
                "kaldiio",
                "chunked_lilcom_hdf5",
                "lilcom_chunky",
                "lilcom_hdf5",
                "numpy_hdf5",
            ):
                value.storage_path = get_full_path(value.storage_path, manifest_file=manifest_path)
            # ignore others i.e. url, in-memory data, etc.

    if cut.has_recording:
        resolve_recording(cut.recording)
    if cut.has_features:
        resolve_array(cut.features)
    if cut.custom is not None:
        for key, value in cut.custom.items():
            if isinstance(value, Recording):
                resolve_recording(value)
            elif isinstance(value, (Array, TemporalArray, Features)):
                resolve_array(value)

    return cut


@data_type_parser(["nemo", "nemo_tarred"])
def read_nemo_manifest(config) -> tuple[CutSet, bool]:
    common_kwargs = {
        "text_field": config.text_field,
        "lang_field": config.lang_field,
        "shuffle_shards": config.shuffle,
        "shard_seed": config.shard_seed,
        "extra_fields": config.get("extra_fields", None),
    }
    # The option below is to allow a special case of NeMo manifest iteration as Lhotse CutSet
    # without performing any I/O. NeMo manifests typically don't have sampling_rate information required by Lhotse,
    # so lhotse has to look up the headers of audio files to fill it on-the-fly.
    # (this only has an impact on non-tarred data; tarred data is read into memory anyway).
    # This is useful for utility scripts that iterate metadata and estimate optimal batching settings
    # and other data statistics.
    notar_kwargs = {"metadata_only": config.metadata_only}
    metadata_only = config.metadata_only
    force_finite = config.force_finite
    is_tarred = config.get("tarred_audio_filepaths") is not None
    if isinstance(config.manifest_filepath, (str, Path)):
        logging.info(f"Initializing Lhotse CutSet from a single NeMo manifest (tarred): '{config.manifest_filepath}'")
        if is_tarred and not metadata_only:
            cuts = CutSet(
                LazyNeMoTarredIterator(
                    config.manifest_filepath,
                    tar_paths=config.tarred_audio_filepaths,
                    tarred_random_access=config.tarred_random_access,
                    **common_kwargs,
                )
            )
            if not config.tarred_random_access and not force_finite:
                cuts = cuts.repeat()
        else:
            cuts = CutSet(LazyNeMoIterator(config.manifest_filepath, **notar_kwargs, **common_kwargs))
    else:
        # Format option 1:
        #   Assume it's [[path1], [path2], ...] (same for tarred_audio_filepaths).
        #   This is the format for multiple NeMo buckets.
        #   Note: we set "weights" here to be proportional to the number of utterances in each data source.
        #         this ensures that we distribute the data from each source uniformly throughout each epoch.
        #         Setting equal weights would exhaust the shorter data sources closer the towards the beginning
        #         of an epoch (or over-sample it in the case of infinite CutSet iteration with .repeat()).
        # Format option 2:
        #   Assume it's [[path1, weight1], [path2, weight2], ...] (while tarred_audio_filepaths remain unchanged).
        #   Note: this option allows to manually set the weights for multiple datasets.
        # Format option 3:
        #   i.e., NeMo concatenated dataset
        #   Assume it's [path1, path2, ...] (while tarred_audio_filepaths in the same format).
        logging.info(
            f"Initializing Lhotse CutSet from multiple tarred NeMo manifest sources with a weighted multiplexer. "
            f"We found the following sources and weights: "
        )
        cutsets = []
        weights = []
        tar_paths = config.tarred_audio_filepaths if is_tarred else repeat((None,))
        # Create a stream for each dataset.
        for manifest_info, tar_path in zip(config.manifest_filepath, tar_paths):
            if isinstance(tar_path, (list, tuple, ListConfig)):
                # if it's in option 1 or 2
                (tar_path,) = tar_path
                manifest_path = manifest_info[0]
            else:
                manifest_path = manifest_info
            # First, convert manifest_path[+tar_path] to an iterator.
            if is_tarred and not metadata_only:
                nemo_iter = LazyNeMoTarredIterator(
                    manifest_path=manifest_path,
                    tar_paths=tar_path,
                    tarred_random_access=config.tarred_random_access,
                    **common_kwargs,
                )
            else:
                nemo_iter = LazyNeMoIterator(manifest_path, **notar_kwargs, **common_kwargs)
            # Then, determine the weight or use one provided
            if isinstance(manifest_info, str) or len(manifest_info) == 1:
                weight = len(nemo_iter)
            else:
                assert (
                    isinstance(manifest_info, Sequence)
                    and len(manifest_info) == 2
                    and isinstance(manifest_info[1], (int, float))
                ), (
                    "Supported inputs types for config.manifest_filepath are: "
                    "str | list[list[str]] | list[tuple[str, number]] "
                    "where str is a path and number is a mixing weight (it may exceed 1.0). "
                    f"We got: '{manifest_info}'"
                )
                weight = manifest_info[1]
            logging.info(f"- {manifest_path=} {weight=}")
            # [optional] When we have a limit on the number of open streams,
            #   split the manifest to individual shards if applicable.
            #   This helps the multiplexing achieve closer data distribution
            #   to the one desired in spite of the limit.
            if config.max_open_streams is not None:
                for subiter in nemo_iter.to_shards():
                    cutsets.append(CutSet(subiter))
                    weights.append(weight)
            else:
                cutsets.append(CutSet(nemo_iter))
                weights.append(weight)
        # Finally, we multiplex the dataset streams to mix the data.
        cuts = mux(
            *cutsets,
            weights=weights,
            max_open_streams=config.max_open_streams,
            seed=config.shard_seed,
            force_finite=force_finite or metadata_only,
        )
    return cuts, is_tarred


def mux(
    *cutsets: CutSet,
    weights: list[int | float],
    max_open_streams: int | None = None,
    seed: str | int = "trng",
    force_finite: bool = False,
) -> CutSet:
    """
    Helper function to call the right multiplexing method flavour in lhotse.
    The result is always an infinitely iterable ``CutSet``, but depending on whether ``max_open_streams`` is set,
    it will select a more appropriate multiplexing strategy.
    """
    if max_open_streams is not None:
        assert not force_finite, "max_open_streams and metadata_only/force_finite options are not compatible"
        cuts = CutSet.infinite_mux(*cutsets, weights=weights, seed=seed, max_open_streams=max_open_streams)
    else:
        if not force_finite:
            cutsets = [cs.repeat() for cs in cutsets]
        cuts = CutSet.mux(*cutsets, weights=weights, seed=seed)
    return cuts


def guess_parse_cutset(inp: Union[str, dict, omegaconf.DictConfig]) -> CutSet:
    """
    Utility function that supports opening a CutSet from:
    * a string path to YAML input spec (see :func:`read_dataset_config` for details)
    * a string path to Lhotse non-tarred JSONL manifest
    * a string path to NeMo non-tarred JSON manifest
    * a dictionary specifying inputs with keys available in :class:`nemo.collections.common.data.lhotse.dataloader.LhotseDataLoadingConfig`

    It's intended to be used in a generic context where we are not sure which way the user will specify the inputs.
    """
    from nemo.collections.common.data.lhotse.dataloader import make_structured_with_schema_warnings

    if isinstance(inp, (dict, omegaconf.DictConfig)):
        try:
            config = make_structured_with_schema_warnings(OmegaConf.from_dotlist([f"{k}={v}" for k, v in inp.items()]))
            cuts, _ = read_cutset_from_config(config)
            return cuts
        except Exception as e:
            raise RuntimeError(
                f"Couldn't open CutSet based on dict input {inp} (is it compatible with LhotseDataLoadingConfig?)"
            ) from e
    elif isinstance(inp, str):
        if inp.endswith(".yaml"):
            # Path to YAML file with the input configuration
            config = make_structured_with_schema_warnings(OmegaConf.from_dotlist([f"input_cfg={inp}"]))
        elif inp.endswith(".jsonl") or inp.endswith(".jsonl.gz"):
            # Path to a Lhotse non-tarred manifest
            config = make_structured_with_schema_warnings(OmegaConf.from_dotlist([f"cuts_path={inp}"]))
        else:
            # Assume anything else is a NeMo non-tarred manifest
            config = make_structured_with_schema_warnings(OmegaConf.from_dotlist([f"manifest_filepath={inp}"]))
        cuts, _ = read_cutset_from_config(config)
        return cuts
    else:
        raise RuntimeError(f'Unsupported input type: {type(inp)} (expected a dict or a string)')<|MERGE_RESOLUTION|>--- conflicted
+++ resolved
@@ -178,16 +178,6 @@
                   tgt_lang: en
     """
     propagate_attrs = {
-<<<<<<< HEAD
-        "shuffle": config.shuffle,
-        "shard_seed": config.shard_seed,
-        "text_field": config.text_field,
-        "lang_field": config.lang_field,
-        "metadata_only": config.metadata_only,
-        "force_finite": config.force_finite,
-        "max_open_streams": config.max_open_streams,
-        "tarred_random_access": config.tarred_random_access,
-=======
         "shuffle": config.get("shuffle", False),
         "shard_seed": config.get("shard_seed", "trng"),
         "text_field": config.get("text_field", "text"),
@@ -195,8 +185,8 @@
         "metadata_only": config.get("metadata_only", False),
         "force_finite": config.get("force_finite", False),
         "max_open_streams": config.get("max_open_streams", None),
+        "tarred_random_access": config.get("tarred_random_access", False),
         "token_equivalent_duration": config.get("token_equivalent_duration", None),
->>>>>>> 2d1243af
     }
     input_cfg = config.input_cfg
     if isinstance(input_cfg, (str, Path)):
