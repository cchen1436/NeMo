# Copyright (c) 2024, NVIDIA CORPORATION.  All rights reserved.
#
# Licensed under the Apache License, Version 2.0 (the "License");
# you may not use this file except in compliance with the License.
# You may obtain a copy of the License at
#
#     http://www.apache.org/licenses/LICENSE-2.0
#
# Unless required by applicable law or agreed to in writing, software
# distributed under the License is distributed on an "AS IS" BASIS,
# WITHOUT WARRANTIES OR CONDITIONS OF ANY KIND, either express or implied.
# See the License for the specific language governing permissions and
# limitations under the License.

import random
import re
import tarfile
from collections.abc import Mapping, Sequence
from io import BytesIO
from pathlib import Path
from typing import Generator, Iterable, List, Literal

import lhotse.serialization
import soundfile
from cytoolz import groupby
from lhotse import AudioSource, MonoCut, Recording, SupervisionSegment
from lhotse.audio.backend import LibsndfileBackend
from lhotse.cut import Cut
from lhotse.dataset.dataloading import resolve_seed
from lhotse.lazy import LazyIteratorChain, LazyJsonlIterator
from lhotse.serialization import open_best
from lhotse.utils import compute_num_samples, ifnone

from nemo.collections.common.parts.preprocessing.manifest import get_full_path
from nemo.utils import logging, logging_mode


class LazyNeMoIterator:
    """
    ``LazyNeMoIterator`` reads a NeMo (non-tarred) JSON manifest and converts it on the fly to an ``Iterable[Cut]``.
    It's used to create a ``lhotse.CutSet``.

    Currently, it requires the following keys in NeMo manifests:
    - "audio_filepath"
    - "duration"
    - "text" (overridable with ``text_field`` argument)

    Specially supported keys are:
    - [recommended] "sampling_rate" allows us to provide a valid Lhotse ``Recording`` object without checking the audio file
    - "offset" for partial recording reads
    - "lang" is mapped to Lhotse superivsion's language (overridable with ``lang_field`` argument)

    Every other key found in the manifest will be attached to Lhotse Cut and accessible via ``cut.custom[key]``.

    .. caution:: We will perform some I/O (as much as required by soundfile.info) to discover the sampling rate
        of the audio file. If this is not acceptable, convert the manifest to Lhotse format which contains
        sampling rate info. For pure metadata iteration purposes we also provide a ``metadata_only`` flag that
        will create only partially valid Lhotse objects (with metadata related to sampling rate / num samples missing).

    Example::

        >>> cuts = lhotse.CutSet(LazyNeMoIterator("nemo_manifests/train.json"))

    We allow attaching custom metadata to cuts from files other than the manifest via ``extra_fields`` argument.
    In the example below, we'll iterate file "questions.txt" together with the manifest and attach each line
    under ``cut.question`` using the field type ``text_iter``::

        >>> cuts = lhotse.CutSet(LazyNeMoIterator(
        ...     "nemo_manifests/train.json",
        ...     extra_fields=[{"type": "text_iter", "name": "question", "path": "questions.txt"}],
        ... ))

    We also support random sampling of lines with field type ``text_sample``::

        >>> cuts = lhotse.CutSet(LazyNeMoIterator(
        ...     "nemo_manifests/train.json",
        ...     extra_fields=[{"type": "text_sample", "name": "question", "path": "questions.txt"}],
        ... ))
    """

    def __init__(
        self,
        path: str | Path | list[str],
        text_field: str = "text",
        lang_field: str = "lang",
        metadata_only: bool = False,
        shuffle_shards: bool = False,
        shard_seed: int | Literal["randomized", "trng"] = "trng",
        extra_fields: list[dict[str, str]] | None = None,
    ) -> None:
        self.path = path
        self.shuffle_shards = shuffle_shards
        self.shard_seed = shard_seed
        paths = expand_sharded_filepaths(path)
        if len(paths) == 1:
            self.source = LazyJsonlIterator(paths[0])
        else:
            self.source = LazyIteratorChain(
                *(LazyJsonlIterator(p) for p in paths), shuffle_iters=self.shuffle_shards, seed=self.shard_seed
            )
        self.text_field = text_field
        self.lang_field = lang_field
        self.metadata_only = metadata_only
        self.extra_fields = extra_fields
        validate_extra_fields(self.extra_fields)

    def __iter__(self) -> Generator[Cut, None, None]:
        seed = resolve_seed(self.shard_seed)
        # Propagate the random seed
        extra_fields = [ExtraField.from_dict({"seed": seed, **field_cfg}) for field_cfg in self.extra_fields or ()]
        for data in self.source:
            audio_path = get_full_path(str(data.pop("audio_filepath")), str(self.path))
            duration = data.pop("duration")
            offset = data.pop("offset", None)
            cut = self._create_cut(
                audio_path=audio_path, offset=offset, duration=duration, sampling_rate=data.pop("sampling_rate", None)
            )
            # Note that start=0 and not start=offset because supervision's start if relative to the
            # start of the cut; and cut.start is already set to offset
            cut.supervisions.append(
                SupervisionSegment(
                    id=cut.id,
                    recording_id=cut.recording_id,
                    start=0,
                    duration=cut.duration,
                    text=data.get(self.text_field),
                    language=data.get(self.lang_field),
                )
            )
            cut.custom = data
            for extra_field in extra_fields:
                extra_field.attach_to(cut)
            yield cut

    def __len__(self) -> int:
        return len(self.source)

    def __add__(self, other):
        return LazyIteratorChain(self, other)

    def _create_cut(
        self,
        audio_path: str,
        offset: float,
        duration: float,
        sampling_rate: int | None = None,
    ) -> Cut:
        if not self.metadata_only:
            recording = self._create_recording(audio_path, duration, sampling_rate)
            cut = recording.to_cut()
            if offset is not None:
                cut = cut.truncate(offset=offset, duration=duration, preserve_id=True)
                cut.id = f"{cut.id}-{round(offset * 1e2):06d}-{round(duration * 1e2):06d}"
        else:
            # Only metadata requested.
            # We'll provide accurate metadata for Cut but inaccurate metadata for Recording to avoid
            # incurring IO penalty (note that Lhotse manifests contain more information than
            # NeMo manifests, so for actual dataloading we have to fill it using the audio file).
            sr = ifnone(sampling_rate, 16000)  # fake sampling rate
            offset = ifnone(offset, 0.0)
            cut = MonoCut(
                id=audio_path,
                start=offset,
                duration=duration,
                channel=0,
                supervisions=[],
                recording=Recording(
                    id=audio_path,
                    sources=[AudioSource(type="dummy", channels=[0], source="")],
                    sampling_rate=sr,
                    duration=offset + duration,
                    num_samples=compute_num_samples(offset + duration, sr),
                ),
            )
        return cut

    def _create_recording(
        self,
        audio_path: str,
        duration: float,
        sampling_rate: int | None = None,
    ) -> Recording:
        if sampling_rate is not None:
            # TODO(pzelasko): It will only work with single-channel audio in the current shape.
            return Recording(
                id=audio_path,
                sources=[AudioSource(type="file", channels=[0], source=audio_path)],
                sampling_rate=sampling_rate,
                num_samples=compute_num_samples(duration, sampling_rate),
                duration=duration,
                channel_ids=[0],
            )
        else:
            return Recording.from_file(audio_path)


class LazyNeMoTarredIterator:
    """
    ``LazyNeMoTarredIterator`` reads a NeMo tarred JSON manifest and converts it on the fly to an ``Iterable[Cut]``.
    It's used to create a ``lhotse.CutSet``.

    Currently, it requires the following keys in NeMo manifests:
    - "audio_filepath"
    - "duration"
    - "text" (overridable with text_field argument)
    - "shard_id"

    Specially supported keys are:
    - "lang" is mapped to Lhotse superivsion's language (overridable with ``lang_field`` argument)

    Every other key found in the manifest will be attached to Lhotse Cut and accessible via ``cut.custom[key]``.

    Args ``manifest_path`` and ``tar_paths`` can be either a path/string to a single file, or a string in NeMo format
    that indicates multiple paths (e.g. "[[data/bucket0/tarred_audio_paths.json],[data/bucket1/...]]").
    We discover shard ids from sharded tar and json files by parsing the input specifier/path and
    searching for the following pattern: ``(manifest|audio)[^/]*_(\d+)[^/]*\.(json|tar)``.
    It allows filenames such as ``manifest_0.json``, ``manifest_0_normalized.json``, ``manifest_normalized_0.json``,
    ``manifest_0.jsonl.gz``, etc. (anologusly the same applies to tar files).

    We also support generalized input specifiers that imitate webdataset's pipes (also very similar to Kaldi's pipes).
    These are arbitrary shell commands to be lazily executed which yield manifest or tar audio contents.
    For example, ``tar_paths`` can be set to ``pipe:ais get ais://my-bucket/audio_{0..127}.tar -``
    to indicate that we want to read tarred audio data from shards on an AIStore bucket.
    This can be used for other cloud storage APIs such as S3, GCS, etc.
    The same mechanism applies to ``manifest_path``.

    If your data has been filtered so that the JSON manifests refer to just a subset of recordings,
    set ``skip_missing_manifest_entries` to ``True``.
    This will still read the tar files sequentially (very fast) and discard the audio files that
    are not present in the corresponding manifest.

    The ``shard_seed`` argument is used to seed the RNG shuffling the shards.
    By default, it's ``trng`` which samples a seed number from OS-provided TRNG (see Python ``secrets`` module).
    Seed is resolved lazily so that every dataloading worker may sample a different one.
    Override with an integer value for deterministic behaviour and consult Lhotse documentation for details:
    https://lhotse.readthedocs.io/en/latest/datasets.html#handling-random-seeds

    Example of CutSet with inter-shard shuffling enabled::

        >>> cuts = lhotse.CutSet(LazyNeMoTarredIterator(
        ...     manifest_path=["nemo_manifests/sharded_manifests/manifest_0.json", ...],
        ...     tar_paths=["nemo_manifests/audio_0.tar", ...],
        ...     shuffle_shards=True,
        ... ))

    We allow attaching custom metadata to cuts from files other than the manifest via ``extra_fields`` argument.
    In the example below, we'll iterate file "questions.txt" together with the manifest and attach each line
    under ``cut.question`` using the field type ``text_iter``::

        >>> cuts = lhotse.CutSet(LazyNeMoTarredIterator(
        ...     manifest_path=["nemo_manifests/sharded_manifests/manifest_0.json", ...],
        ...     tar_paths=["nemo_manifests/audio_0.tar", ...],
        ...     extra_fields=[{"type": "text_iter", "name": "question", "path": "questions.txt"}],
        ... ))

    We also support random sampling of lines with field type ``text_sample``::

        >>> cuts = lhotse.CutSet(LazyNeMoTarredIterator(
        ...     manifest_path=["nemo_manifests/sharded_manifests/manifest_0.json", ...],
        ...     tar_paths=["nemo_manifests/audio_0.tar", ...],
        ...     extra_fields=[{"type": "text_sample", "name": "question", "path": "questions.txt"}],
        ... ))
    """

    def __init__(
        self,
        manifest_path: str | Path | list[str],
        tar_paths: str | list,
        shuffle_shards: bool = False,
        shard_seed: int | Literal["trng", "randomized"] = "trng",
        text_field: str = "text",
        lang_field: str = "lang",
        skip_missing_manifest_entries: bool = False,
        extra_fields: list[dict[str, str]] | None = None,
    ) -> None:
        self.skip_missing_manifest_entries = skip_missing_manifest_entries
        self.shard_id_to_manifest: dict[int, Iterable[dict]]
        self.paths = expand_sharded_filepaths(manifest_path)
        if len(self.paths) == 1:
            logging.warning(
                f"""You are using Lhotse dataloading for tarred audio with a non-sharded manifest.
                            This will incur significant memory overhead and slow-down training. To prevent this error message
                            please shard file '{self.paths[0]}' using 'scripts/speech_recognition/convert_to_tarred_audio_dataset.py'
                            WITHOUT '--no_shard_manifest'"""
            )
            self.source = LazyJsonlIterator(self.paths[0])
            self.shard_id_to_manifest = groupby("shard_id", self.source)
        else:
            json_pattern = re.compile(r"manifest[^/]*_(\d+)[^/]*\.json")
            shard_ids = []
            for p in self.paths:
                m = json_pattern.search(p)
                assert m is not None, (
                    f"Cannot determine shard_id from manifest input specified: "
                    f"we searched with regex '{json_pattern.pattern}' in input '{p}'"
                )
                shard_ids.append(int(m.group(1)))
            self.shard_id_to_manifest = {sid: LazyJsonlIterator(p) for sid, p in zip(shard_ids, self.paths)}
            self.source = LazyIteratorChain(*self.shard_id_to_manifest.values())

        self.tar_paths = expand_sharded_filepaths(tar_paths)
        tar_pattern = re.compile(r"audio[^/]*_(\d+)[^/]*\.tar")
        shard_ids = []
        for p in self.tar_paths:
            m = tar_pattern.search(p)
            assert m is not None, (
                f"Cannot determine shard_id from tar input specifier: "
                f"we searched with regex '{tar_pattern.pattern}' in input '{p}'"
            )
            shard_ids.append(int(m.group(1)))
        self.shard_id_to_tar_path = dict(zip(shard_ids, self.tar_paths))

        self.shuffle_shards = shuffle_shards
        self.shard_seed = shard_seed
        self.text_field = text_field
        self.lang_field = lang_field
        self.extra_fields = extra_fields
        self._validate()

    def to_shards(self) -> List["LazyNeMoTarredIterator"]:
        """Convert this iterator to a list of separate iterators for each shard."""
        if len(self.paths) == 1:
            # Cannot do that if the JSON manifest is a single file for all shards;
            # just return self.
            return [self]
        else:
            return [
                LazyNeMoTarredIterator(
                    manifest_path=path,
                    tar_paths=tarpath,
                    shuffle_shards=False,
                    shard_seed=self.shard_seed,
                    text_field=self.text_field,
                    lang_field=self.lang_field,
                )
                for path, tarpath in zip(self.paths, self.shard_id_to_tar_path.values())
            ]

    def _validate(self) -> None:
        shard_ids_tars = set(self.shard_id_to_tar_path)
        shard_ids_manifest = set(self.shard_id_to_manifest)
        assert shard_ids_tars == shard_ids_manifest, (
            f"Mismatch between shard IDs. Details:\n"
            f"* JSON manifest(s) {self.paths}\n"
            f"* Tar files: {self.tar_paths}\n"
            f"* JSON manifest(s) indicate(s) IDs: {sorted(shard_ids_manifest)}\n"
            f"* Tar path(s) indicate(s) IDs: {sorted(shard_ids_tars)}\n"
        )
        validate_extra_fields(self.extra_fields)

    @property
    def shard_ids(self) -> List[int]:
        return sorted(self.shard_id_to_manifest.keys())

    def _iter_sequential(self, tar_path, shard_manifest, manifest_path) -> Generator[tuple[dict, bytes], None, None]:
        with tarfile.open(fileobj=open_best(tar_path, mode="rb"), mode="r|*") as tar:
            for tar_info in tar:
                try:
                    data = shard_manifest[tar_info.name]
                    raw_audio = tar.extractfile(tar_info).read()
                    yield data, raw_audio, tar_info
                except KeyError as e:
<<<<<<< HEAD
                    logging.warning(
                        f"Mismatched entry between JSON manifest ('{manifest_path}') and tar file ('{tar_path}'). "
                        f"The following audio_filepath='{data['audio_filepath']}' was not found in the tar file. Skipping: {e}",
                        mode=logging_mode.ONCE,
                    )
                    continue

    def _iter_sequential(self, tar_path, shard_manifest, manifest_path) -> Generator[tuple[dict, bytes], None, None]:
        with tarfile.open(fileobj=open_best(tar_path, mode="rb"), mode="r|*") as tar:
            for tar_info in tar:
                if tar_info.name not in shard_manifest:
                    logging.warning(
                        f"Tar file '{tar_path}' contains an entry '{tar_info.name}' that is not present in the JSON manifest '{manifest_path}', skipping.",
                        mode=logging_mode.ONCE,
                    )
                    continue
                data = shard_manifest[tar_info.name]
                raw_audio = tar.extractfile(tar_info).read()
                yield data, raw_audio, tar_info
=======
                    if self.skip_missing_manifest_entries:
                        continue
                    else:
                        raise RuntimeError(
                            f"Mismatched entry between JSON manifest ('{manifest_path}') and tar file ('{tar_path}'). "
                            f"Cannot locate JSON entry for tar file '{tar_info.name}'"
                        ) from e
>>>>>>> cc365b6c

    def __iter__(self) -> Generator[Cut, None, None]:
        shard_ids = self.shard_ids

        seed = resolve_seed(self.shard_seed)
        if self.shuffle_shards:
            random.Random(seed).shuffle(shard_ids)

        # Propagate the random seed
        extra_fields = [ExtraField.from_dict({"seed": seed, **field_cfg}) for field_cfg in self.extra_fields or ()]

        # Handle NeMo tarred manifests with offsets.
        # They have multiple JSONL entries where audio paths end with '-sub1', '-sub2', etc. for each offset.
        offset_pattern = re.compile(r'^(?P<stem>.+)(?P<sub>-sub\d+)(?P<ext>\.\w+)?$')

        for sid in shard_ids:
            manifest_path = self.paths[sid] if len(self.paths) > 1 else self.paths[0]

            def basename(d: dict) -> str:
                return (
                    m.group("stem") + ifnone(m.group("ext"), "")
                    if (m := offset_pattern.match(k := d["audio_filepath"])) is not None
                    else k
                )

            shard_manifest: dict[str, list[dict]] = groupby(basename, self.shard_id_to_manifest[sid])
            tar_path = self.shard_id_to_tar_path[sid]
            try:
                for data, raw_audio, tar_info in self._iter_sequential(tar_path, shard_manifest, manifest_path):
                    meta = soundfile.info(BytesIO(raw_audio))
                    recording = Recording(
                        id=tar_info.path,
                        sources=[AudioSource(type="memory", channels=list(range(meta.channels)), source=raw_audio)],
                        sampling_rate=int(meta.samplerate),
                        num_samples=meta.frames,
                        duration=meta.duration,
                    )
                    cuts_for_recording = []
                    for data in sorted(shard_manifest[tar_info.name], key=lambda d: d["audio_filepath"]):
                        # Cut the recording into corresponding segment and discard audio data outside the segment.
                        cut = make_cut_with_subset_inmemory_recording(
                            recording, offset=data.get("offset", 0.0), duration=data.get("duration")
                        )
                        cut.supervisions.append(
                            SupervisionSegment(
                                id=cut.id,
                                recording_id=cut.recording_id,
                                start=0,
                                duration=cut.duration,
                                text=data.get(self.text_field),
                                language=data.get(self.lang_field),
                            )
                        )
                        cut.custom = _to_custom_attr_dict(data)
                        cut.manifest_origin = manifest_path
                        cut.tar_origin = tar_path
                        for extra_field in extra_fields:
                            extra_field.attach_to(cut)
                        cuts_for_recording.append(cut)
                    del recording  # free the memory - helps with very large audio files
                    del raw_audio
                    yield from cuts_for_recording
            except tarfile.ReadError:
                logging.warning(
                    f"Skipping tar file due to read errors (unstable storage or bad file?): {tar_path=}",
                    mode=logging_mode.ONCE,
                )

    def __len__(self) -> int:
        return len(self.source)

    def __add__(self, other):
        return LazyIteratorChain(self, other)


def make_cut_with_subset_inmemory_recording(
    recording: Recording, offset: float = 0.0, duration: float | None = None
) -> Cut:
    """
    This method is built specifically to optimize CPU memory usage during dataloading
    when reading tarfiles containing very long recordings (1h+).
    Normally each cut would hold a reference to the long in-memory recording and load
    the necessary subset of audio (there wouldn't be a separate copy of the long recording for each cut).
    This is fairly efficient already, but we don't actually need to hold the unused full recording in memory.
    Instead, we re-create each cut so that it only holds a reference to the subset of recording necessary.
    This allows us to discard unused data which would otherwise be held in memory as part of sampling buffering.
    """

    # Fast path: no offset and (almost) matching duration (within 200ms; leeway for different audio codec behavior).
    cut = recording.to_cut()
    if offset == 0.0 and duration is None or abs(duration - recording.duration) < 0.2:
        return cut

    # Otherwise, apply the memory optimization.
    cut = cut.truncate(offset=offset, duration=duration, preserve_id=True)
    audiobytes = BytesIO()
    LibsndfileBackend().save_audio(audiobytes, cut.load_audio(), sampling_rate=cut.sampling_rate, format="wav")
    audiobytes.seek(0)
    new_recording = Recording(
        id=recording.id,
        sampling_rate=recording.sampling_rate,
        num_samples=cut.num_samples,
        duration=cut.duration,
        sources=[
            AudioSource(
                type="memory",
                channels=recording.channel_ids,
                source=audiobytes.getvalue(),
            )
        ],
    )
    return new_recording.to_cut()


class ExtraField:
    TYPE = None
    SUPPORTED_TYPES = {}

    def attach_to(self, cut):
        raise NotImplementedError()

    def __init_subclass__(cls, **kwargs):
        if cls.__name__ not in ExtraField.SUPPORTED_TYPES:
            ExtraField.SUPPORTED_TYPES[cls.TYPE] = cls
        super().__init_subclass__(**kwargs)

    @staticmethod
    def from_dict(data: dict) -> "ExtraField":
        assert data["type"] in ExtraField.SUPPORTED_TYPES, f"Unknown transform type: {data['type']}"
        return ExtraField.SUPPORTED_TYPES[data["type"]](**{k: v for k, v in data.items() if k != 'type'})

    @classmethod
    def is_supported(cls, field_type: str) -> bool:
        return field_type in cls.SUPPORTED_TYPES

    @classmethod
    def supported_types(cls) -> list[str]:
        return list(cls.SUPPORTED_TYPES)


class TextIteratorExtraField(ExtraField):
    TYPE = "text_iter"

    def __init__(self, name: str, path: str, seed=None):
        self.name = name
        self.path = path
        self.iterator = None

    def _maybe_init(self):
        if self.iterator is None:
            self.iterator = iter(map(str.strip, open_best(self.path)))

    def attach_to(self, cut):
        self._maybe_init()
        try:
            attached_value = next(self.iterator)
        except StopIteration:
            raise RuntimeError(f"Not enough lines in file {self.path} to attach to cuts under field {self.name}.")
        setattr(cut, self.name, attached_value)
        return cut


class TextSampleExtraField(ExtraField):
    TYPE = "text_sample"

    def __init__(self, name: str, path: str, seed: int | str):
        self.name = name
        self.path = path
        self.seed = seed
        self.population = None
        self.rng = None

    def _maybe_init(self):
        if self.population is None:
            self.population = list(map(str.strip, open_best(self.path)))
            self.rng = random.Random(resolve_seed(self.seed))

    def attach_to(self, cut):
        self._maybe_init()
        attached_value = self.rng.choice(self.population)
        setattr(cut, self.name, attached_value)
        return cut


def validate_extra_fields(extra_fields):
    if extra_fields is None:
        return
    assert isinstance(
        extra_fields, Sequence
    ), f"The argument provided to 'extra_fields' must be a list of dicts. We received {extra_fields=}"
    for field in extra_fields:
        assert isinstance(
            field, Mapping
        ), f"Each item in 'extra_fields' must be a dict. We received {field=} in {extra_fields=}"
        field_type = field.get("type")
        assert ExtraField.is_supported(field_type), (
            f"Each item in 'extra_fields' must contain a 'type' field with one of "
            f"the supported values ({ExtraField.supported_types()}). "
            f"We got {field_type=} in {extra_fields=}"
        )
        assert "name" in field, (
            f"Each item in 'extra_fields' must contain a 'name' field so that the field is available under cut.<name>."
            f"We found {field=} in {extra_fields=}"
        )


def expand_sharded_filepaths(paths: str | Path | list[str]) -> list[str]:
    # local import to avoid circular imports
    from nemo.collections.asr.data.audio_to_text import expand_sharded_filepaths as _expand_sharded_filepaths

    if isinstance(paths, Path):
        paths = str(paths)

    return _expand_sharded_filepaths(paths, shard_strategy="replicate", world_size=1, global_rank=0)


def _to_custom_attr_dict(d: dict, _excluded_fields: set[str] = {"duration", "audio_filepath"}) -> dict:
    return {k: v for k, v in d.items() if k not in _excluded_fields}<|MERGE_RESOLUTION|>--- conflicted
+++ resolved
@@ -360,35 +360,18 @@
                     raw_audio = tar.extractfile(tar_info).read()
                     yield data, raw_audio, tar_info
                 except KeyError as e:
-<<<<<<< HEAD
-                    logging.warning(
-                        f"Mismatched entry between JSON manifest ('{manifest_path}') and tar file ('{tar_path}'). "
-                        f"The following audio_filepath='{data['audio_filepath']}' was not found in the tar file. Skipping: {e}",
-                        mode=logging_mode.ONCE,
-                    )
-                    continue
-
-    def _iter_sequential(self, tar_path, shard_manifest, manifest_path) -> Generator[tuple[dict, bytes], None, None]:
-        with tarfile.open(fileobj=open_best(tar_path, mode="rb"), mode="r|*") as tar:
-            for tar_info in tar:
-                if tar_info.name not in shard_manifest:
-                    logging.warning(
-                        f"Tar file '{tar_path}' contains an entry '{tar_info.name}' that is not present in the JSON manifest '{manifest_path}', skipping.",
-                        mode=logging_mode.ONCE,
-                    )
-                    continue
-                data = shard_manifest[tar_info.name]
-                raw_audio = tar.extractfile(tar_info).read()
-                yield data, raw_audio, tar_info
-=======
                     if self.skip_missing_manifest_entries:
+                        logging.warning(
+                            f"Mismatched entry between JSON manifest ('{manifest_path}') and tar file ('{tar_path}'). "
+                            f"Cannot locate JSON entry for tar file '{tar_info.name}'",
+                            mode=logging_mode.ONCE,
+                        )
                         continue
                     else:
                         raise RuntimeError(
                             f"Mismatched entry between JSON manifest ('{manifest_path}') and tar file ('{tar_path}'). "
                             f"Cannot locate JSON entry for tar file '{tar_info.name}'"
                         ) from e
->>>>>>> cc365b6c
 
     def __iter__(self) -> Generator[Cut, None, None]:
         shard_ids = self.shard_ids
