--- conflicted
+++ resolved
@@ -33,13 +33,6 @@
 
 try:
     from megatron.core import mpu, tensor_parallel
-<<<<<<< HEAD
-    from megatron.core.datasets.retro.config import RetroGPTChunkDatasets
-    from megatron.core.models.retro import RetroConfig
-    from megatron.core.datasets.blended_megatron_dataset_builder import BlendedMegatronDatasetBuilder
-    from megatron.core.datasets.retro.query.multi_split_gpt_dataset import MultiSplitGPTDataset, MultiSplitGPTDatasetConfig
-    from megatron.core.datasets.retro.query.retro_dataset import get_retro_datasets
-=======
     from megatron.core.datasets.blended_megatron_dataset_builder import BlendedMegatronDatasetBuilder
     from megatron.core.datasets.retro.config import RetroGPTChunkDatasets
     from megatron.core.datasets.retro.query.multi_split_gpt_dataset import (
@@ -49,7 +42,6 @@
     from megatron.core.datasets.retro.query.retro_dataset import get_retro_datasets
     from megatron.core.models.retro import RetroConfig
 
->>>>>>> 6022d66b
     from nemo.collections.nlp.modules.common.megatron.utils import get_ltor_masks_and_position_ids
 
     HAVE_MEGATRON_CORE = True
@@ -212,11 +204,7 @@
     print("> building train, validation, and test datasets for GPT ...")
 
     train_ds, valid_ds, test_ds = BlendedMegatronDatasetBuilder(
-<<<<<<< HEAD
-        MultiSplitGPTDataset, train_val_test_num_samples, data_config
-=======
         MultiSplitGPTDataset, train_val_test_num_samples, is_dataset_built_on_rank, data_config
->>>>>>> 6022d66b
     ).build()
 
     print("> finished creating GPT datasets ...")
