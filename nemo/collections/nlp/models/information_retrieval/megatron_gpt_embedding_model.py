--- conflicted
+++ resolved
@@ -121,7 +121,6 @@
         pad_seq_length_to_mult = (
             8 * self.cfg.get('tensor_model_parallel_size', 1) if self.cfg.get('sequence_parallel', False) else 16
         )
-
         if is_train:
             datasets = []
             for file_path, num_samples in zip(data_cfg.file_names, num_train_samples_per_dataset):
@@ -156,7 +155,6 @@
             return dataset
         else:
             query_dataset = GPTEmbeddingDataset(
-<<<<<<< HEAD
                     file_path=data_cfg.query_file_names[0],
                     tokenizer=self.tokenizer,
                     max_seq_length=data_cfg.max_seq_length,
@@ -200,49 +198,6 @@
                     ),  # special tokens for the chat prompts, a dictionary of {token_type: token}. Default: {'system_turn_start': '<extra_id_0>', 'turn_start': '<extra_id_1>', 'label_start': '<extra_id_2>', 'end_of_turn': '\n', "end_of_name": "\n"}
                     data_type="doc",
                 )
-=======
-                file_path=data_cfg.query_file_names[0],
-                tokenizer=self.tokenizer,
-                max_seq_length=data_cfg.max_seq_length,
-                min_seq_length=data_cfg.min_seq_length,
-                add_bos=data_cfg.get('add_bos', False),
-                add_eos=data_cfg.get('add_eos', True),
-                max_num_samples=None,
-                seed=data_cfg.get('seed', 1234),
-                index_mapping_dir=data_cfg.get('index_mapping_dir', None),
-                virtual_tokens=self.virtual_tokens,
-                memmap_workers=data_cfg.get(
-                    'memmap_workers', None
-                ),  # used to set num. of workers to create the memmap index files
-                truncation_method=data_cfg.get(
-                    'truncation_method', 'right'
-                ),  # used to choose truncation method. Options: ['random', 'left', 'right']
-                special_tokens=self.cfg.data.get(
-                    'chat_prompt_tokens', None
-                ),  # special tokens for the chat prompts, a dictionary of {token_type: token}. Default: {'system_turn_start': '<extra_id_0>', 'turn_start': '<extra_id_1>', 'label_start': '<extra_id_2>', 'end_of_turn': '\n', "end_of_name": "\n"}
-            )
-            doc_dataset = GPTEmbeddingDataset(
-                file_path=data_cfg.doc_file_names[0],
-                tokenizer=self.tokenizer,
-                max_seq_length=data_cfg.max_seq_length,
-                min_seq_length=data_cfg.min_seq_length,
-                add_bos=data_cfg.get('add_bos', False),
-                add_eos=data_cfg.get('add_eos', True),
-                max_num_samples=None,
-                seed=data_cfg.get('seed', 1234),
-                index_mapping_dir=data_cfg.get('index_mapping_dir', None),
-                virtual_tokens=self.virtual_tokens,
-                memmap_workers=data_cfg.get(
-                    'memmap_workers', None
-                ),  # used to set num. of workers to create the memmap index files
-                truncation_method=data_cfg.get(
-                    'truncation_method', 'right'
-                ),  # used to choose truncation method. Options: ['random', 'left', 'right']
-                special_tokens=self.cfg.data.get(
-                    'chat_prompt_tokens', None
-                ),  # special tokens for the chat prompts, a dictionary of {token_type: token}. Default: {'system_turn_start': '<extra_id_0>', 'turn_start': '<extra_id_1>', 'label_start': '<extra_id_2>', 'end_of_turn': '\n', "end_of_name": "\n"}
-            )
->>>>>>> 48ceb8e3
             return [query_dataset, doc_dataset]
 
     def training_step_fwd_bwd_step_call(self, dataloader_iter, forward_only):
