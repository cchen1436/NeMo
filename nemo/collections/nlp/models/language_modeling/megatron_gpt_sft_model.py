--- conflicted
+++ resolved
@@ -94,17 +94,12 @@
         else:
             base_module = self.model
 
-<<<<<<< HEAD
-        self._reset_activation_checkpointing_args()
-        self._reset_sequence_parallelism_args()
-=======
         # Set the profile start and end steps in the unit of global batach
         if hasattr(self, '_nsys_profile_enabled'):
             self._nsys_profile_start_step = self.cfg.nsys_profile.get('start_step', 0)
             self._nsys_profile_end_step = self.cfg.nsys_profile.get('end_step', 0)
 
         self._reset_activation_checkpointing_args()
->>>>>>> 1fede572
         self.virtual_tokens = 0
 
     def setup_metric(self, data_cfg):
@@ -193,13 +188,6 @@
             self._validation_dl = self.setup_eval_dataloader(self._validation_ds, self.cfg.data.validation_ds)
         if hasattr(self.cfg.data, 'test_ds') and self.cfg.data.test_ds.get('file_names', None) is not None:
             self._test_dl = self.setup_eval_dataloader(self._test_ds, self.cfg.data.test_ds)
-
-        # Raise error if using multiple dataloaders
-        if type(self._validation_dl) == list and len(self._validation_dl) > 1:
-            raise NotImplementedError('Lightning 2.0 does not support multiple dataloaders with dataloader_iter')
-
-        if type(self._test_dl) == list and len(self._test_dl) > 1:
-            raise NotImplementedError('Lightning 2.0 does not support multiple dataloaders with dataloader_iter')
 
         # when using pipeline model parallel the final stage need to initialize word embeddings
         if not self.cfg.get('mcore_gpt', False):
@@ -311,10 +299,7 @@
                 special_tokens=self.cfg.data.get(
                     'chat_prompt_tokens', None
                 ),  # special tokens for the chat prompts, a dictionary of {token_type: token}. Default: {'system_turn_start': '<extra_id_0>', 'turn_start': '<extra_id_1>', 'label_start': '<extra_id_2>', 'end_of_turn': '\n', "end_of_name": "\n"}
-<<<<<<< HEAD
-=======
                 is_test=not is_train,
->>>>>>> 1fede572
             )
             datasets.append(dataset)
         if is_train:
@@ -343,36 +328,26 @@
 
     def fwd_bwd_step(self, dataloader_iter, forward_only):
         batch = next(dataloader_iter)
-<<<<<<< HEAD
-=======
 
         log_token_counts = self.cfg.get('log_token_counts', False)
         if log_token_counts:
             token_count_avg = sum(batch['token_count']) / len(batch['token_count'])
 
->>>>>>> 1fede572
         # Pass only torch.Tensor to prevent errors when process get_iterator_k_split()
         batch = {k: v for k, v in batch.items() if isinstance(v, torch.Tensor)}
         _, seq_length = batch['tokens'].shape
         data_iter = get_iterator_k_split(batch, get_num_microbatches())
 
-<<<<<<< HEAD
-=======
         if log_token_counts:
             self.log('seq_length_padded', seq_length, prog_bar=True, batch_size=1)
             self.log('tokens_avg', token_count_avg, prog_bar=True, sync_dist=True, batch_size=1)
 
->>>>>>> 1fede572
         # handle asynchronous grad reduction
         no_sync_func = None
         grad_sync_func = None
         param_sync_func = None
         if not forward_only and self.with_distributed_adam:
-<<<<<<< HEAD
-            no_sync_func = partial(self._optimizer.no_sync, greedy_grad_copy=self.megatron_amp_o2,)
-=======
             no_sync_func = partial(self._optimizer.no_sync, greedy_grad_copy=self.megatron_amp_O2,)
->>>>>>> 1fede572
             grad_sync_func = self.reduce_overlap_gradients
             param_sync_func = self.sync_overlap_parameters
 
@@ -421,7 +396,6 @@
 
         return loss_mean
 
-<<<<<<< HEAD
     def validation_step(self, dataloader_iter):
         return self.inference_step(dataloader_iter, 'validation')
 
@@ -432,31 +406,11 @@
     def inference_step(self, dataloader_iter, mode):
         # Check if iterator is exhausted
         batch, batch_idx, dataloader_idx = next(dataloader_iter)
-=======
-    def validation_step(self, dataloader_iter, batch_idx, dataloader_idx=0):
-        return self.inference_step(dataloader_iter, batch_idx, 'validation', dataloader_idx)
-
-    def test_step(self, dataloader_iter, batch_idx, dataloader_idx=0):
-        # Add try except since dataloader_iter in PTL 2.0 doesnt catch the end of iterables
-        return self.inference_step(dataloader_iter, batch_idx, 'test', dataloader_idx)
-
-    def inference_step(self, dataloader_iter, batch_idx, mode, dataloader_idx=0):
-        # Check if iterator is exhausted
-        dataloader_iter, done = self._val_iterator_done(dataloader_iter)
-        if done:
-            return
-        batch = next(dataloader_iter)
->>>>>>> 1fede572
         data_cfg = self.cfg.data.validation_ds if mode == 'validation' else self.cfg.data.test_ds
         self._reconfigure_and_process_inference_batch(batch, data_cfg)
         # Meta data from dataset
         metadata = batch.get('metadata', [{}] * len(batch['tokens']))
-<<<<<<< HEAD
         loss = super().validation_step(itertools.chain([(batch, batch_idx, dataloader_idx)]))
-=======
-        loss = super().validation_step(itertools.chain([batch]), batch_idx)
-
->>>>>>> 1fede572
         if data_cfg.get("write_predictions_to_file", False) or data_cfg.metric.name != 'loss':
             # We need _inference_config to get generation params
             # add_BOS and tokens_to_generate are set in dataset
@@ -474,7 +428,6 @@
             ]
         else:
             inputs_text, labels_text, preds_text = [], [], []
-<<<<<<< HEAD
 
         outputs = {
             'loss': loss,
@@ -483,30 +436,6 @@
             'inputs': inputs_text,  # [str]
             'metadata': metadata,  # [dict]
         }
-
-        if mode == 'validation':
-            if type(self.trainer.val_dataloaders) == list and len(self.trainer.val_dataloaders) > 1:
-                # super().validation_step appends just loss to self.validation_step_outputs, replace the last appended loss with the outputs dict
-                self.validation_step_outputs[dataloader_idx][-1] = outputs
-            else:
-                # super().validation_step appends just loss to self.validation_step_outputs, replace the last appended loss with the outputs dict
-                self.validation_step_outputs[-1] = outputs
-        else:
-            if type(self.trainer.test_dataloaders) == list and len(self.trainer.test_dataloaders) > 1:
-                self.test_step_outputs[dataloader_idx][-1] = outputs
-            else:
-                self.test_step_outputs[-1] = outputs
-        return outputs
-=======
-
-        outputs = {
-            'loss': loss,
-            'preds': preds_text,  # [str]
-            'labels': labels_text,  # [str]
-            'inputs': inputs_text,  # [str]
-            'metadata': metadata,  # [dict]
-        }
->>>>>>> 1fede572
 
         if mode == 'validation':
             if type(self.trainer.val_dataloaders) == list and len(self.trainer.val_dataloaders) > 1:
@@ -667,10 +596,6 @@
         # Merge the functionality of previous on_inference_epoch_end() within inference_epoch_end() func here
         app_state = AppState()
         self._restore_activation_checkpointing_args()
-<<<<<<< HEAD
-        self._restore_sequence_parallelism_args()
-=======
->>>>>>> 1fede572
         if hasattr(self, "_train_ds"):
             _reconfigure_microbatch_calculator(
                 rank=app_state.global_rank,
@@ -908,10 +833,6 @@
 
     def on_test_epoch_start(self):
         self._reset_activation_checkpointing_args()
-<<<<<<< HEAD
-        self._reset_sequence_parallelism_args()
-=======
->>>>>>> 1fede572
         app_state = AppState()
         _reconfigure_microbatch_calculator(
             rank=app_state.global_rank,
