# Copyright (c) 2024, NVIDIA CORPORATION.  All rights reserved.
#
# Licensed under the Apache License, Version 2.0 (the "License");
# you may not use this file except in compliance with the License.
# You may obtain a copy of the License at
#
#     http://www.apache.org/licenses/LICENSE-2.0
#
# Unless required by applicable law or agreed to in writing, software
# distributed under the License is distributed on an "AS IS" BASIS,
# WITHOUT WARRANTIES OR CONDITIONS OF ANY KIND, either express or implied.
# See the License for the specific language governing permissions and
# limitations under the License.

# This is here to import it once, which improves the speed of launch when in debug-mode
from nemo.utils.import_utils import safe_import

safe_import("transformer_engine")

from nemo.collections.llm import peft
from nemo.collections.llm.gpt.data import (
    AlpacaDataModule,
    DollyDataModule,
    FineTuningDataModule,
    HfDatasetDataModule,
    MockDataModule,
    PreTrainingDataModule,
    SquadDataModule,
)
<<<<<<< HEAD
from nemo.collections.llm.bert.data import (
    BERTPreTrainingDataModule,
)
from nemo.collections.llm.gpt.data.api import dolly, mock, squad
=======
from nemo.collections.llm.gpt.data.api import dolly, hf_dataset, mock, squad
>>>>>>> a2572a7b
from nemo.collections.llm.gpt.model import (
    Baichuan2Config,
    Baichuan2Config7B,
    Baichuan2Model,
    BaseMambaConfig1_3B,
    BaseMambaConfig2_7B,
    BaseMambaConfig130M,
    BaseMambaConfig370M,
    BaseMambaConfig780M,
    ChatGLM2Config6B,
    ChatGLM3Config6B,
    ChatGLMConfig,
    ChatGLMModel,
    CodeGemmaConfig2B,
    CodeGemmaConfig7B,
    CodeLlamaConfig7B,
    CodeLlamaConfig13B,
    CodeLlamaConfig34B,
    CodeLlamaConfig70B,
    Gemma2Config,
    Gemma2Config2B,
    Gemma2Config9B,
    Gemma2Config27B,
    Gemma2Model,
    GemmaConfig,
    GemmaConfig2B,
    GemmaConfig7B,
    GemmaModel,
    GPTConfig,
    GPTConfig5B,
    GPTConfig7B,
    GPTConfig20B,
    GPTConfig40B,
    GPTConfig126M,
    GPTConfig175B,
    GPTModel,
    HfAutoModelForCausalLM,
    Llama2Config7B,
    Llama2Config13B,
    Llama2Config70B,
    Llama3Config8B,
    Llama3Config70B,
    Llama31Config8B,
    Llama31Config70B,
    Llama31Config405B,
    LlamaConfig,
    LlamaModel,
    MaskedTokenLossReduction,
    MistralConfig7B,
    MistralModel,
    MistralNeMoConfig12B,
    MixtralConfig,
    MixtralConfig8x3B,
    MixtralConfig8x7B,
    MixtralConfig8x22B,
    MixtralModel,
    Nemotron3Config4B,
    Nemotron3Config8B,
    Nemotron3Config22B,
    Nemotron4Config15B,
    Nemotron4Config340B,
    NemotronConfig,
    NemotronModel,
    NVIDIAMambaConfig8B,
    NVIDIAMambaHybridConfig8B,
    Qwen2Config,
    Qwen2Config1P5B,
    Qwen2Config7B,
    Qwen2Config72B,
    Qwen2Config500M,
    Qwen2Model,
    SSMConfig,
    Starcoder2Config,
    Starcoder2Config3B,
    Starcoder2Config7B,
    Starcoder2Config15B,
    Starcoder2Model,
    StarcoderConfig,
    StarcoderConfig15B,
    StarcoderModel,
    gpt_data_step,
    gpt_forward_step,
)
<<<<<<< HEAD
from nemo.collections.llm.bert.model import (
    GoogleBERTBaseConfig,
    GoogleBERTConfig,
    BertModel,
)
from nemo.collections.llm.recipes import *  # noqa
from nemo.utils import logging

try:
    from nemo.collections.llm.api import deploy
except ImportError as error:
    deploy = None
    logging.warning(f"The deploy module could not be imported: {error}")
=======
from nemo.collections.llm.quantization import Quantizer, get_calib_data_iter
from nemo.collections.llm.t5.model import T5Config, T5Model, t5_data_step, t5_forward_step
>>>>>>> a2572a7b

__all__ = [
    "MockDataModule",
    "GPTModel",
    "GPTConfig",
    "gpt_data_step",
    "gpt_forward_step",
    "T5Model",
    "T5Config",
    "t5_data_step",
    "t5_forward_step",
    "MaskedTokenLossReduction",
    "MistralConfig7B",
    "MistralNeMoConfig12B",
    "MistralModel",
    "MixtralConfig",
    "MixtralConfig8x3B",
    "MixtralConfig8x7B",
    "MixtralConfig8x22B",
    "MixtralModel",
    "Starcoder2Config15B",
    "Starcoder2Config",
    "Starcoder2Model",
    "NemotronModel",
    "Nemotron3Config4B",
    "Nemotron3Config8B",
    "Nemotron3Config22B",
    "Nemotron4Config15B",
    "Nemotron4Config340B",
    "NemotronConfig",
    "SSMConfig",
    "BaseMambaConfig130M",
    "BaseMambaConfig370M",
    "BaseMambaConfig780M",
    "BaseMambaConfig1_3B",
    "BaseMambaConfig2_7B",
    "NVIDIAMambaConfig8B",
    "NVIDIAMambaHybridConfig8B",
    "LlamaConfig",
    "Llama2Config7B",
    "Llama2Config13B",
    "Llama2Config70B",
    "Llama3Config8B",
    "Llama3Config70B",
    "Llama31Config8B",
    "Llama31Config70B",
    "Llama31Config405B",
    "CodeLlamaConfig7B",
    "CodeLlamaConfig13B",
    "CodeLlamaConfig34B",
    "CodeLlamaConfig70B",
    "LlamaModel",
    "GemmaConfig",
    "GemmaConfig2B",
    "GemmaConfig7B",
    "CodeGemmaConfig2B",
    "CodeGemmaConfig7B",
    "GemmaModel",
    "Gemma2Model",
    "Gemma2Config9B",
    "Gemma2Config",
    "Gemma2Config27B",
    "Gemma2Config2B",
    "Baichuan2Config",
    "Baichuan2Config7B",
    "Baichuan2Model",
    "ChatGLMConfig",
    "ChatGLM2Config6B",
    "ChatGLM3Config6B",
    "ChatGLMModel",
<<<<<<< HEAD
    "BertModel",
    "GoogleBERTBaseConfig",
    "GoogleBERTConfig",
=======
    "Qwen2Model",
    "Qwen2Config7B",
    "Qwen2Config",
    "Qwen2Config500M",
    "Qwen2Config1P5B",
    "Qwen2Config72B",
>>>>>>> a2572a7b
    "PreTrainingDataModule",
    "BERTPreTrainingDataModule",
    "FineTuningDataModule",
    "SquadDataModule",
    "DollyDataModule",
    "tokenizer",
    "mock",
    "squad",
    "dolly",
    "peft",
    "hf_dataset",
    "HfAutoModelForCausalLM",
]


from nemo.utils import logging

try:
    import nemo_run as run

    from nemo.collections.llm.api import export_ckpt, finetune, generate, import_ckpt, pretrain, train, validate
    from nemo.collections.llm.recipes import *  # noqa

    __all__.extend(
        [
            "train",
            "import_ckpt",
            "export_ckpt",
            "pretrain",
            "validate",
            "finetune",
            "generate",
        ]
    )
except ImportError as error:
    logging.warning(f"Failed to import nemo.collections.llm.[api,recipes]: {error}")

try:
    from nemo.collections.llm.api import deploy

    __all__.append("deploy")
except ImportError as error:
    logging.warning(f"The deploy module could not be imported: {error}")<|MERGE_RESOLUTION|>--- conflicted
+++ resolved
@@ -27,14 +27,7 @@
     PreTrainingDataModule,
     SquadDataModule,
 )
-<<<<<<< HEAD
-from nemo.collections.llm.bert.data import (
-    BERTPreTrainingDataModule,
-)
-from nemo.collections.llm.gpt.data.api import dolly, mock, squad
-=======
 from nemo.collections.llm.gpt.data.api import dolly, hf_dataset, mock, squad
->>>>>>> a2572a7b
 from nemo.collections.llm.gpt.model import (
     Baichuan2Config,
     Baichuan2Config7B,
@@ -118,24 +111,8 @@
     gpt_data_step,
     gpt_forward_step,
 )
-<<<<<<< HEAD
-from nemo.collections.llm.bert.model import (
-    GoogleBERTBaseConfig,
-    GoogleBERTConfig,
-    BertModel,
-)
-from nemo.collections.llm.recipes import *  # noqa
-from nemo.utils import logging
-
-try:
-    from nemo.collections.llm.api import deploy
-except ImportError as error:
-    deploy = None
-    logging.warning(f"The deploy module could not be imported: {error}")
-=======
 from nemo.collections.llm.quantization import Quantizer, get_calib_data_iter
 from nemo.collections.llm.t5.model import T5Config, T5Model, t5_data_step, t5_forward_step
->>>>>>> a2572a7b
 
 __all__ = [
     "MockDataModule",
@@ -206,20 +183,13 @@
     "ChatGLM2Config6B",
     "ChatGLM3Config6B",
     "ChatGLMModel",
-<<<<<<< HEAD
-    "BertModel",
-    "GoogleBERTBaseConfig",
-    "GoogleBERTConfig",
-=======
     "Qwen2Model",
     "Qwen2Config7B",
     "Qwen2Config",
     "Qwen2Config500M",
     "Qwen2Config1P5B",
     "Qwen2Config72B",
->>>>>>> a2572a7b
     "PreTrainingDataModule",
-    "BERTPreTrainingDataModule",
     "FineTuningDataModule",
     "SquadDataModule",
     "DollyDataModule",
