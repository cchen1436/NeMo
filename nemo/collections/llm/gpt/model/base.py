--- conflicted
+++ resolved
@@ -54,11 +54,7 @@
     from nemo.collections.common.tokenizers.tokenizer_spec import TokenizerSpec
 
 
-<<<<<<< HEAD
-def gpt_data_step(dataloader_iter, use_mtp=False) -> Dict[str, torch.Tensor]:
-=======
-def gpt_data_step(dataloader_iter) -> dict[str, torch.Tensor]:
->>>>>>> cc375733
+def gpt_data_step(dataloader_iter, use_mtp=False) -> dict[str, torch.Tensor]:
     """Process a single batch of data from the dataloader iterator.
 
     This function handles the data loading step for GPT models, managing
