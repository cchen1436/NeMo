--- conflicted
+++ resolved
@@ -93,12 +93,8 @@
     segments_count = sum([hyp.text.count(seperator) for seperator in decoding.segment_seperators])
     if not hyp.text or hyp.text[-1] not in decoding.segment_seperators:
         segments_count += 1
-<<<<<<< HEAD
-    assert len(hyp.timestep['segment']) == segments_count
-=======
 
     assert len(hyp.timestamp['segment']) == segments_count
->>>>>>> 30ace28d
 
 
 class TestCTCDecoding:
@@ -190,7 +186,6 @@
             for text in texts:
                 assert isinstance(text, str)
 
-    @pytest.mark.pleasefixme
     @pytest.mark.unit
     @pytest.mark.parametrize('alignments', [False, True])
     @pytest.mark.parametrize('timestamps', [False, True])
