# Copyright (c) 2024, NVIDIA CORPORATION.  All rights reserved.
#
# Licensed under the Apache License, Version 2.0 (the "License");
# you may not use this file except in compliance with the License.
# You may obtain a copy of the License at
#
#     http://www.apache.org/licenses/LICENSE-2.0
#
# Unless required by applicable law or agreed to in writing, software
# distributed under the License is distributed on an "AS IS" BASIS,
# WITHOUT WARRANTIES OR CONDITIONS OF ANY KIND, either express or implied.
# See the License for the specific language governing permissions and
# limitations under the License.


import os

import pytest
import torch
import torch.distributed as dist
import torch.multiprocessing as mp

from nemo.deploy.nlp.hf_deployable import HuggingFaceLLMDeploy
from nemo.deploy.utils import broadcast_list


@pytest.mark.run_only_on('GPU')
@pytest.mark.unit
def test_hf_generate():
    """Tests HF deployable class's generate function."""

    hf_deployable = HuggingFaceLLMDeploy(
<<<<<<< HEAD
        hf_model_id_path="/home/TestData/llm/models/llama3.2-1B-hf/",
=======
        # hf_model_id_path="/home/TestData/llm/models/llama3.2-1B-hf/",
        hf_model_id_path="/opt/checkpoints/llama3.2-1B-hf",
>>>>>>> 6e8c3633
        task="text-generation",
        trust_remote_code=True,
        device_map=None,
        tp_plan=None,
    )

    output = hf_deployable.generate(
        text_inputs=["What is the color of a banana? ", "Tell me a joke."],
        max_length=32,
        do_sample=True,
    )

    assert len(output) == 2, "Output should have to lists."
    assert len(output[0]) > 0, "First list in the output should have more than 0 elements."
    assert len(output[1]) > 0, "Second list in the output should have more than 0 elements."


@pytest.mark.run_only_on('GPU')
@pytest.mark.unit
@pytest.mark.skip(reason="will be enabled later.")
def test_hf_multigpu_generate():
    """Tests HF deployable class's generate function with multiple GPUs."""

    mp.spawn(_run_generate, nprocs=2)


def _run_generate(rank):
    """Code to run generate in each rank."""

    os.environ['WORLD_SIZE'] = '2'
    os.environ['MASTER_ADDR'] = 'localhost'
    os.environ['MASTER_PORT'] = '12355'

    if rank == 0:
        os.environ['RANK'] = str(rank)
        dist.init_process_group("nccl", rank=rank, world_size=2)
        _hf_generate_ranks()
        dist.destroy_process_group()
    else:
        os.environ['RANK'] = str(rank)
        dist.init_process_group("nccl", rank=rank, world_size=2)
        _hf_generate_ranks()
        dist.destroy_process_group()


def _hf_generate_ranks():
    """Generate by Ranks"""

    torch.cuda.set_device(dist.get_rank())

    hf_deployable = HuggingFaceLLMDeploy(
        hf_model_id_path="/home/TestData/llm/models/llama3.2-1B-hf/",
        task="text-generation",
        trust_remote_code=True,
        device_map=None,
        tp_plan=None,
    )

    if dist.get_rank() == 0:
        temperature = 1.0
        top_k = 1
        top_p = 0.0
        num_tokens_to_generate = 32
        output_logits = False
        output_scores = False

        prompts = ["What is the color of a banana? ", "Tell me a joke."]

        dist.broadcast(torch.tensor([0], dtype=torch.long, device="cuda"), src=0)
        broadcast_list(prompts, src=0)
        broadcast_list(
            data=[
                temperature,
                top_k,
                top_p,
                num_tokens_to_generate,
                output_logits,
                output_scores,
            ],
            src=0,
        )

        output = hf_deployable.generate(
            text_inputs=prompts,
            max_length=num_tokens_to_generate,
            do_sample=True,
            temperature=temperature,
            top_k=top_k,
            top_p=top_p,
            output_logits=output_logits,
            output_scores=output_scores,
        )
        dist.broadcast(torch.tensor([1], dtype=torch.long, device="cuda"), src=0)
    else:
        hf_deployable.generate_other_ranks()

    dist.barrier()

    if dist.get_rank() == 0:
        assert len(output) == 2, "Output should have to lists."
        assert len(output[0]) > 0, "First list in the output should have more than 0 elements."
        assert len(output[1]) > 0, "Second list in the output should have more than 0 elements."<|MERGE_RESOLUTION|>--- conflicted
+++ resolved
@@ -30,12 +30,7 @@
     """Tests HF deployable class's generate function."""
 
     hf_deployable = HuggingFaceLLMDeploy(
-<<<<<<< HEAD
         hf_model_id_path="/home/TestData/llm/models/llama3.2-1B-hf/",
-=======
-        # hf_model_id_path="/home/TestData/llm/models/llama3.2-1B-hf/",
-        hf_model_id_path="/opt/checkpoints/llama3.2-1B-hf",
->>>>>>> 6e8c3633
         task="text-generation",
         trust_remote_code=True,
         device_map=None,
@@ -48,7 +43,7 @@
         do_sample=True,
     )
 
-    assert len(output) == 2, "Output should have to lists."
+    assert len(output) == 2, "Output should have to be a list."
     assert len(output[0]) > 0, "First list in the output should have more than 0 elements."
     assert len(output[1]) > 0, "Second list in the output should have more than 0 elements."
 
@@ -135,6 +130,6 @@
     dist.barrier()
 
     if dist.get_rank() == 0:
-        assert len(output) == 2, "Output should have to lists."
+        assert len(output) == 2, "Output should have to be a lists."
         assert len(output[0]) > 0, "First list in the output should have more than 0 elements."
         assert len(output[1]) > 0, "Second list in the output should have more than 0 elements."