--- conflicted
+++ resolved
@@ -14,11 +14,7 @@
 # See the License for the specific language governing permissions and
 # limitations under the License.
 
-<<<<<<< HEAD
 ARG BASE_IMAGE=nvcr.io/nvidia/pytorch:24.03-py3
-=======
-ARG BASE_IMAGE=nvcr.io/nvidia/pytorch:24.02-py3
->>>>>>> 32d0432b
 
 # build an image that includes only the nemo dependencies, ensures that dependencies
 # are included first for optimal caching, and useful for building a development
