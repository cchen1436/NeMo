# Copyright (c) 2024, NVIDIA CORPORATION.  All rights reserved.
#
# Licensed under the Apache License, Version 2.0 (the "License");
# you may not use this file except in compliance with the License.
# You may obtain a copy of the License at
#
#     http://www.apache.org/licenses/LICENSE-2.0
#
# Unless required by applicable law or agreed to in writing, software
# distributed under the License is distributed on an "AS IS" BASIS,
# WITHOUT WARRANTIES OR CONDITIONS OF ANY KIND, either express or implied.
# See the License for the specific language governing permissions and
# limitations under the License.

import fiddle as fdl
import lightning.pytorch as pl
from lightning.pytorch.loggers import WandbLogger
from torch.utils.data import DataLoader

from nemo import lightning as nl
from nemo.collections import llm
from nemo.lightning.pytorch.accelerate.transformer_engine import is_te_accelerated
from nemo.lightning.pytorch.callbacks import JitConfig, JitTransform


class SquadDataModuleWithPthDataloader(llm.SquadDataModule):
    """Creates a squad dataset with a PT dataloader"""

    def _create_dataloader(self, dataset, mode, **kwargs) -> DataLoader:
        return DataLoader(
            dataset,
            num_workers=self.num_workers,
            pin_memory=self.pin_memory,
            persistent_workers=self.persistent_workers,
            collate_fn=dataset.collate_fn,
            batch_size=self.micro_batch_size,
            **kwargs,
        )


def squad(tokenizer) -> pl.LightningDataModule:
    """Instantiates a SquadDataModuleWithPthDataloader and return it

    Args:
        tokenizer (AutoTokenizer): the tokenizer to use

    Returns:
        pl.LightningDataModule: the dataset to train with.
    """
    return SquadDataModuleWithPthDataloader(
        tokenizer=tokenizer,
        seq_length=512,
        micro_batch_size=2,
        global_batch_size=128,  # assert gbs == mbs * accumulate_grad_batches
        num_workers=0,
        dataset_kwargs={
            "sanity_check_dist_workers": False,
            "pad_to_max_length": True,
            "get_attention_mask_from_fusion": True,
        },
    )


def main():
    """Example script to run SFT with a HF transformers-instantiated model on squad."""
    import argparse

    parser = argparse.ArgumentParser()
    parser.add_argument('--model', default='meta-llama/Llama-3.2-1B')
    parser.add_argument('--strategy', type=str, default='auto', choices=['auto', 'ddp', 'fsdp'])
    parser.add_argument('--devices', default=1)
    parser.add_argument('--accelerator', default='gpu', choices=['gpu'])
    parser.add_argument('--model-accelerator', default=None, choices=['te'])
    parser.add_argument('--max-steps', type=int, default=100)
    parser.add_argument("--fp8-autocast", default=False, action='store_true')
    parser.add_argument('--wandb-project', type=str, default=None)
    parser.add_argument('--model-save-path', type=str, default=None)
    parser.add_argument('--use-torch-jit', action='store_true')
    args = parser.parse_args()

    wandb = None
    if args.wandb_project is not None:
        model = '_'.join(args.model.split('/')[-2:])
        wandb = WandbLogger(
            project=args.wandb_project,
            name=f'{model}_dev{args.devices}_strat_{args.strategy}',
        )
    grad_clip = 0.5
    if args.strategy == 'fsdp':
        # See: https://github.com/Lightning-AI/pytorch-lightning/blob/8ad3e29816a63d8ce5c00ac104b14729a4176f4f/src/lightning/pytorch/plugins/precision/fsdp.py#L81
        grad_clip = None
    use_dist_samp = False

    model_accelerator = None
    if args.model_accelerator == "te":
        from functools import partial
        from nemo.lightning.pytorch.accelerate.transformer_engine import te_accelerate

        model_accelerator = partial(te_accelerate, fp8_autocast=args.fp8_autocast)

    from nemo.lightning.pytorch.accelerate.transformer_engine import te_accelerate

    model = llm.HFAutoModelForCausalLM(model_name=args.model, model_accelerator=model_accelerator)
    tokenizer = model.tokenizer

    callbacks = []
    if args.use_torch_jit:
        jit_config = JitConfig(use_torch=True, torch_kwargs={'dynamic': False}, use_thunder=False)
        callbacks = [JitTransform(jit_config)]

    llm.api.finetune(
        model=model,
        data=squad(tokenizer),
        trainer=nl.Trainer(
            devices=args.devices,
            max_steps=args.max_steps,
            accelerator=args.accelerator,
            strategy=args.strategy,
            log_every_n_steps=1,
            limit_val_batches=0.0,
            num_sanity_val_steps=0,
            accumulate_grad_batches=10,
            gradient_clip_val=grad_clip,
            use_distributed_sampler=use_dist_samp,
            logger=wandb,
            callbacks=callbacks,
<<<<<<< HEAD
=======
            precision="bf16",
>>>>>>> 8fe6533f
        ),
        optim=fdl.build(llm.adam.pytorch_adam_with_flat_lr(lr=1e-5)),
        log=None,
    )

    if args.model_accelerator:
        if args.model_accelerator == "te":
            te_acc = is_te_accelerated(model.model)
            assert te_acc, "Transformer Engine acceleration was unsuccessful"
            print("TE Accelerated: ", te_acc)

    if args.model_save_path is not None:
        model.save_pretrained(args.model_save_path)


if __name__ == '__main__':
    main()<|MERGE_RESOLUTION|>--- conflicted
+++ resolved
@@ -124,10 +124,7 @@
             use_distributed_sampler=use_dist_samp,
             logger=wandb,
             callbacks=callbacks,
-<<<<<<< HEAD
-=======
             precision="bf16",
->>>>>>> 8fe6533f
         ),
         optim=fdl.build(llm.adam.pytorch_adam_with_flat_lr(lr=1e-5)),
         log=None,
