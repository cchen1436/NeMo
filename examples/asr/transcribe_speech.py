--- conflicted
+++ resolved
@@ -286,32 +286,21 @@
         pred_text_attr_name = 'pred_text'
     with open(cfg.output_filename, 'w', encoding='utf-8') as f:
         if cfg.audio_dir is not None:
-<<<<<<< HEAD
-            for idx, text in enumerate(transcriptions):
-                item = {'audio_filepath': filepaths[idx], pred_text_attr_name: text}
-=======
             for idx, transcription in enumerate(transcriptions):
-                item = {'audio_filepath': filepaths[idx], 'pred_text': transcription.text}
+                item = {'audio_filepath': filepaths[idx], pred_text_attr_name: transcription.text}
                 if compute_langs:
                     item['pred_lang'] = transcription.langs
                     item['pred_lang_chars'] = transcription.langs_chars
-
->>>>>>> bd1209cf
                 f.write(json.dumps(item) + "\n")
         else:
             with open(cfg.dataset_manifest, 'r') as fr:
                 for idx, line in enumerate(fr):
                     item = json.loads(line)
-<<<<<<< HEAD
                     item[pred_text_attr_name] = transcriptions[idx]
-=======
-                    item['pred_text'] = transcriptions[idx].text
 
                     if compute_langs:
                         item['pred_lang'] = transcriptions[idx].langs
                         item['pred_lang_chars'] = transcriptions[idx].langs_chars
-
->>>>>>> bd1209cf
                     f.write(json.dumps(item) + "\n")
 
     logging.info("Finished writing predictions !")
