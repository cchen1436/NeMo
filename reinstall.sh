--- conflicted
+++ resolved
@@ -139,12 +139,7 @@
   fi
 
   DEPS=(
-<<<<<<< HEAD
-    "nvidia-modelopt[torch]~=0.23.2; sys_platform == 'linux'"
     "nemo_run@git+https://github.com/NVIDIA/NeMo-Run.git@f07f44688e42e5500bf28ff83dd3e0f4bead0c8d"
-=======
-    "nemo_run@git+https://github.com/NVIDIA/NeMo-Run.git@34259bd3e752fef94045a9a019e4aaf62bd11ce2"
->>>>>>> 7008dc6d
     "onnxscript @ git+https://github.com/microsoft/onnxscript"
     "llama-index==0.10.43"
     "unstructured==0.14.9"
@@ -163,13 +158,13 @@
   # bitsandbytes does not have wheels built with cuda 12.8 yet
   # Build and install the version found in requirements/requirements_multimodal.txt
   echo 'Building and installing bitsandbytes'
-  git clone https://github.com/bitsandbytes-foundation/bitsandbytes.git && \
-    cd bitsandbytes && \
-    git checkout tags/0.45.0 && \
-    cmake -DCOMPUTE_BACKEND=cuda -S . && \
-    make && \
-    cmake -DCOMPUTE_BACKEND=cpu -S . && \
-    make && \
+  git clone https://github.com/bitsandbytes-foundation/bitsandbytes.git &&
+    cd bitsandbytes &&
+    git checkout tags/0.45.0 &&
+    cmake -DCOMPUTE_BACKEND=cuda -S . &&
+    make &&
+    cmake -DCOMPUTE_BACKEND=cpu -S . &&
+    make &&
     pip install .
 
   echo 'Installing nemo itself'
